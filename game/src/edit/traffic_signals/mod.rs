mod edits;
mod picker;
mod preview;

use crate::app::{App, ShowEverything};
use crate::common::CommonState;
use crate::edit::apply_map_edits;
use crate::game::{DrawBaselayer, PopupMsg, State, Transition};
use crate::options::TrafficSignalStyle;
use crate::render::{draw_signal_stage, DrawMovement, DrawOptions, BIG_ARROW_THICKNESS};
use crate::sandbox::GameplayMode;
use abstutil::Timer;
use geom::{ArrowCap, Distance, Duration, Line, Polygon, Pt2D};
use map_model::{
    ControlTrafficSignal, EditCmd, EditIntersection, IntersectionID, Movement, MovementID,
    PhaseType, Stage, TurnPriority,
};
use std::collections::{BTreeSet, HashMap, VecDeque};
use widgetry::{
    hotkey, lctrl, Btn, Color, Drawable, EventCtx, GeomBatch, GfxCtx, HorizontalAlignment, Key,
    Line, Outcome, Panel, RewriteColor, Spinner, Text, TextExt, VerticalAlignment, Widget,
};

// Welcome to one of the most overwhelmingly complicated parts of the UI...

pub struct TrafficSignalEditor {
    side_panel: Panel,
    top_panel: Panel,

    mode: GameplayMode,
    members: BTreeSet<IntersectionID>,
    current_stage: usize,

    movements: Vec<DrawMovement>,
    // And the next priority to toggle to
    movement_selected: Option<(MovementID, Option<TurnPriority>)>,
    draw_current: Drawable,

    command_stack: Vec<BundleEdits>,
    redo_stack: Vec<BundleEdits>,
    // Before synchronizing the number of stages
    original: BundleEdits,
    warn_changed: bool,

    fade_irrelevant: Drawable,
}

// For every member intersection, the full state of that signal
#[derive(Clone, PartialEq)]
pub struct BundleEdits {
    signals: Vec<ControlTrafficSignal>,
}

impl TrafficSignalEditor {
    pub fn new(
        ctx: &mut EventCtx,
        app: &mut App,
        members: BTreeSet<IntersectionID>,
        mode: GameplayMode,
    ) -> Box<dyn State> {
        let map = &app.primary.map;
        app.primary.current_selection = None;

        let fade_area = {
            let mut holes = Vec::new();
            for i in &members {
                let i = map.get_i(*i);
                holes.push(i.polygon.clone());
                for r in &i.roads {
                    holes.push(map.get_r(*r).get_thick_polygon(map));
                }
            }
            // The convex hull illuminates a bit more of the surrounding area, looks better
            Polygon::with_holes(
                map.get_boundary_polygon().clone().into_ring(),
                vec![Polygon::convex_hull(holes).into_ring()],
            )
        };

        let mut movements = Vec::new();
        for i in &members {
            movements.extend(DrawMovement::for_i(*i, &app.primary.map));
        }

        let original = BundleEdits::get_current(app, &members);
        let synced = BundleEdits::synchronize(app, &members);
        let warn_changed = original != synced;
        synced.apply(app);

        let mut editor = TrafficSignalEditor {
            side_panel: make_side_panel(ctx, app, &members, 0, None),
            top_panel: make_top_panel(ctx, app, false, false),
            mode,
            members,
            current_stage: 0,
            movements,
            movement_selected: None,
            draw_current: ctx.upload(GeomBatch::new()),
            command_stack: Vec::new(),
            redo_stack: Vec::new(),
            warn_changed,
            original,
            fade_irrelevant: GeomBatch::from(vec![(app.cs.fade_map_dark, fade_area)]).upload(ctx),
        };
        editor.draw_current = editor.recalc_draw_current(ctx, app);
        Box::new(editor)
    }

    fn change_stage(&mut self, ctx: &mut EventCtx, app: &App, idx: usize) {
        let hovering = self.movement_selected.map(|(m, _)| m.parent);

        if self.current_stage == idx {
            let mut new = make_side_panel(ctx, app, &self.members, self.current_stage, hovering);
            new.restore(ctx, &self.side_panel);
            self.side_panel = new;
        } else {
            self.current_stage = idx;
            self.side_panel =
                make_side_panel(ctx, app, &self.members, self.current_stage, hovering);
            // TODO Maybe center of previous member
            self.side_panel
                .scroll_to_member(ctx, format!("stage {}", idx + 1));
        }

        self.draw_current = self.recalc_draw_current(ctx, app);
    }

    fn add_new_edit<F: Fn(&mut ControlTrafficSignal)>(
        &mut self,
        ctx: &mut EventCtx,
        app: &mut App,
        idx: usize,
        fxn: F,
    ) {
        let mut bundle = BundleEdits::get_current(app, &self.members);
        self.command_stack.push(bundle.clone());
        self.redo_stack.clear();
        for ts in &mut bundle.signals {
            fxn(ts);
        }
        bundle.apply(app);

        self.top_panel = make_top_panel(ctx, app, true, false);
        self.change_stage(ctx, app, idx);
    }

    fn recalc_draw_current(&self, ctx: &mut EventCtx, app: &App) -> Drawable {
        let mut batch = GeomBatch::new();

        for i in &self.members {
            let signal = app.primary.map.get_traffic_signal(*i);
            let mut stage = signal.stages[self.current_stage].clone();
            if let Some((id, _)) = self.movement_selected {
                if id.parent == signal.id {
                    stage.edit_movement(&signal.movements[&id], TurnPriority::Banned);
                }
            }
            draw_signal_stage(
                ctx.prerender,
                &stage,
                signal.id,
                None,
                None,
                &mut batch,
                app,
                app.opts.traffic_signal_style.clone(),
            );
        }

        for m in &self.movements {
            let signal = app.primary.map.get_traffic_signal(m.id.parent);
            if self
                .movement_selected
                .as_ref()
                .map(|(id, _)| *id == m.id)
                .unwrap_or(false)
            {
                draw_selected_movement(
                    app,
                    &mut batch,
                    m,
                    &signal.movements[&m.id],
                    self.movement_selected.unwrap().1,
                );
            } else {
                batch.push(app.cs.signal_turn_block_bg, m.block.clone());
                let stage = &signal.stages[self.current_stage];
                let arrow_color = match stage.get_priority_of_movement(m.id) {
                    TurnPriority::Protected => app.cs.signal_protected_turn,
                    TurnPriority::Yield => app.cs.signal_permitted_turn,
                    TurnPriority::Banned => app.cs.signal_banned_turn,
                };
                batch.push(arrow_color, m.arrow.clone());
            }
        }
        ctx.upload(batch)
    }
}

impl State for TrafficSignalEditor {
    fn event(&mut self, ctx: &mut EventCtx, app: &mut App) -> Transition {
        if self.warn_changed {
            self.warn_changed = false;
            return Transition::Push(PopupMsg::new(
                ctx,
                "Note",
                vec!["Some signals were modified to match the number and duration of stages"],
            ));
        }

        ctx.canvas_movement();

        let canonical_signal = app
            .primary
            .map
            .get_traffic_signal(*self.members.iter().next().unwrap());
        let num_stages = canonical_signal.stages.len();

        match self.side_panel.event(ctx) {
            Outcome::Clicked(x) => {
                if x == "Edit multiple signals" {
                    // First commit the current changes, so we enter SignalPicker with clean state.
                    // This UX flow is a little unintuitive.
                    let changes = check_for_missing_turns(app, &self.members)
                        .unwrap_or_else(|| BundleEdits::get_current(app, &self.members));
                    self.original.apply(app);
                    changes.commit(ctx, app);
                    return Transition::Replace(picker::SignalPicker::new(
                        ctx,
                        self.members.clone(),
                        self.mode.clone(),
                    ));
                }
                if x == "Edit entire signal" {
                    return Transition::Push(edits::edit_entire_signal(
                        ctx,
                        app,
                        canonical_signal.id,
                        self.mode.clone(),
                        self.original.clone(),
                    ));
                }
                if x == "Add new stage" {
                    self.add_new_edit(ctx, app, num_stages, |ts| {
                        ts.stages.push(Stage::new());
                    });
                    return Transition::Keep;
                }
                if x == "Apply offset" {
                    let offset = Duration::seconds(self.side_panel.spinner("offset") as f64);
                    self.add_new_edit(ctx, app, self.current_stage, |ts| {
                        ts.offset = offset;
                    });
                    return Transition::Keep;
                }
                if x == "Apply offsets" {
                    let offsets: HashMap<IntersectionID, Duration> = self
                        .members
                        .iter()
                        .enumerate()
                        .map(|(idx, i)| {
                            (
                                *i,
                                Duration::seconds(
                                    self.side_panel.spinner(&format!("offset {}", idx)) as f64,
                                ),
                            )
                        })
                        .collect();
                    self.add_new_edit(ctx, app, self.current_stage, |ts| {
                        ts.offset = offsets[&ts.id];
                    });
                    return Transition::Keep;
                }
                if let Some(x) = x.strip_prefix("change duration of stage ") {
                    let idx = x.parse::<usize>().unwrap() - 1;
                    return Transition::Push(edits::ChangeDuration::new(
                        ctx,
                        canonical_signal.stages[idx].phase_type.clone(),
                        idx,
                    ));
                }
                if let Some(x) = x.strip_prefix("delete stage ") {
                    let idx = x.parse::<usize>().unwrap() - 1;
                    self.add_new_edit(ctx, app, 0, |ts| {
                        ts.stages.remove(idx);
                    });
                    return Transition::Keep;
                }
                if let Some(x) = x.strip_prefix("move up stage ") {
                    let idx = x.parse::<usize>().unwrap() - 1;
                    self.add_new_edit(ctx, app, idx - 1, |ts| {
                        ts.stages.swap(idx, idx - 1);
                    });
                    return Transition::Keep;
                }
                if let Some(x) = x.strip_prefix("move down stage ") {
                    let idx = x.parse::<usize>().unwrap() - 1;
                    self.add_new_edit(ctx, app, idx + 1, |ts| {
                        ts.stages.swap(idx, idx + 1);
                    });
                    return Transition::Keep;
                }
                if let Some(x) = x.strip_prefix("stage ") {
                    let idx = x.parse::<usize>().unwrap() - 1;
                    self.change_stage(ctx, app, idx);
                    return Transition::Keep;
                }
                unreachable!()
            }
            _ => {}
        }

        match self.top_panel.event(ctx) {
            Outcome::Clicked(x) => match x.as_ref() {
                "Finish" => {
                    if let Some(bundle) = check_for_missing_turns(app, &self.members) {
                        bundle.apply(app);
                        self.command_stack.push(bundle.clone());
                        self.redo_stack.clear();

                        self.top_panel = make_top_panel(ctx, app, true, false);
                        self.change_stage(ctx, app, 0);

                        return Transition::Push(PopupMsg::new(
                            ctx,
                            "Error: missing turns",
                            vec![
                                "Some turns are missing from this traffic signal",
                                "They've all been added as a new first stage. Please update your \
                                 changes to include them.",
                            ],
                        ));
                    } else {
                        let changes = BundleEdits::get_current(app, &self.members);
                        self.original.apply(app);
                        changes.commit(ctx, app);
                        return Transition::Pop;
                    }
                }
                "Export" => {
                    for signal in BundleEdits::get_current(app, &self.members).signals {
                        let ts = signal.export(&app.primary.map);
                        abstutil::write_json(
                            format!("traffic_signal_data/{}.json", ts.intersection_osm_node_id),
                            &ts,
                        );
                    }
                }
                "Preview" => {
                    // Might have to do this first!
                    app.primary
                        .map
                        .recalculate_pathfinding_after_edits(&mut Timer::throwaway());

                    return Transition::Push(preview::make_previewer(
                        ctx,
                        app,
                        self.members.clone(),
                        self.current_stage,
                    ));
                }
                "undo" => {
                    self.redo_stack
                        .push(BundleEdits::get_current(app, &self.members));
                    self.command_stack.pop().unwrap().apply(app);
                    self.top_panel = make_top_panel(ctx, app, !self.command_stack.is_empty(), true);
                    self.change_stage(ctx, app, 0);
                    return Transition::Keep;
                }
                "redo" => {
                    self.command_stack
                        .push(BundleEdits::get_current(app, &self.members));
                    self.redo_stack.pop().unwrap().apply(app);
                    self.top_panel = make_top_panel(ctx, app, true, !self.redo_stack.is_empty());
                    self.change_stage(ctx, app, 0);
                    return Transition::Keep;
                }
                _ => unreachable!(),
            },
            _ => {}
        }

        {
            if self.current_stage != 0 && ctx.input.key_pressed(Key::UpArrow) {
                self.change_stage(ctx, app, self.current_stage - 1);
            }

            if self.current_stage != num_stages - 1 && ctx.input.key_pressed(Key::DownArrow) {
                self.change_stage(ctx, app, self.current_stage + 1);
            }
        }

        if ctx.redo_mouseover() {
            let old = self.movement_selected.clone();

            self.movement_selected = None;
            if let Some(pt) = ctx.canvas.get_cursor_in_map_space() {
                for m in &self.movements {
                    let signal = app.primary.map.get_traffic_signal(m.id.parent);
                    if m.block.contains_pt(pt) {
                        let stage = &signal.stages[self.current_stage];
                        let next_priority = match stage.get_priority_of_movement(m.id) {
                            TurnPriority::Banned => {
                                if stage.could_be_protected(m.id, &signal.movements) {
                                    Some(TurnPriority::Protected)
                                } else if m.id.crosswalk {
                                    None
                                } else {
                                    Some(TurnPriority::Yield)
                                }
                            }
                            TurnPriority::Yield => Some(TurnPriority::Banned),
                            TurnPriority::Protected => {
                                if m.id.crosswalk {
                                    Some(TurnPriority::Banned)
                                } else {
                                    Some(TurnPriority::Yield)
                                }
                            }
                        };
                        self.movement_selected = Some((m.id, next_priority));
                        break;
                    }
                }
            }

            if self.movement_selected != old {
                self.draw_current = self.recalc_draw_current(ctx, app);
                self.change_stage(ctx, app, self.current_stage);
            }
        }

        if let Some((id, next_priority)) = self.movement_selected {
            if let Some(pri) = next_priority {
                let signal = app.primary.map.get_traffic_signal(id.parent);
                if app.per_obj.left_click(
                    ctx,
                    format!(
                        "toggle from {:?} to {:?}",
                        signal.stages[self.current_stage].get_priority_of_movement(id),
                        pri
                    ),
                ) {
                    let idx = self.current_stage;
                    let signal = signal.clone();
                    self.add_new_edit(ctx, app, idx, |ts| {
                        if ts.id == id.parent {
                            ts.stages[idx].edit_movement(&signal.movements[&id], pri);
                        }
                    });
                    return Transition::KeepWithMouseover;
                }
            }
        }

        Transition::Keep
    }

    fn draw_baselayer(&self) -> DrawBaselayer {
        DrawBaselayer::Custom
    }

    fn draw(&self, g: &mut GfxCtx, app: &App) {
        {
            let mut opts = DrawOptions::new();
            opts.suppress_traffic_signal_details
                .extend(self.members.clone());
            app.draw(g, opts, &app.primary.sim, &ShowEverything::new());
        }
        g.redraw(&self.fade_irrelevant);
        g.redraw(&self.draw_current);

        self.top_panel.draw(g);
        self.side_panel.draw(g);

        if let Some((id, _)) = self.movement_selected {
            let osd = if id.crosswalk {
                Text::from(Line(format!(
                    "Crosswalk across {}",
                    app.primary
                        .map
                        .get_r(id.from.id)
                        .get_name(app.opts.language.as_ref())
                )))
            } else {
                Text::from(Line(format!(
                    "Turn from {} to {}",
                    app.primary
                        .map
                        .get_r(id.from.id)
                        .get_name(app.opts.language.as_ref()),
                    app.primary
                        .map
                        .get_r(id.to.id)
                        .get_name(app.opts.language.as_ref())
                )))
            };
            CommonState::draw_custom_osd(g, app, osd);
        } else {
            CommonState::draw_osd(g, app);
        }
    }
}

fn make_top_panel(ctx: &mut EventCtx, app: &App, can_undo: bool, can_redo: bool) -> Panel {
    let row = vec![
        Btn::text_fg("Finish").build_def(ctx, hotkey(Key::Escape)),
        Btn::text_fg("Preview").build_def(ctx, lctrl(Key::P)),
        (if can_undo {
            Btn::svg_def("system/assets/tools/undo.svg").build(ctx, "undo", lctrl(Key::Z))
        } else {
            Widget::draw_svg_transform(
                ctx,
                "system/assets/tools/undo.svg",
                RewriteColor::ChangeAll(Color::WHITE.alpha(0.5)),
            )
        })
        .centered_vert(),
        (if can_redo {
            Btn::svg_def("system/assets/tools/redo.svg").build(
                ctx,
                "redo",
                // TODO ctrl+shift+Z!
                lctrl(Key::Y),
            )
        } else {
            Widget::draw_svg_transform(
                ctx,
                "system/assets/tools/redo.svg",
                RewriteColor::ChangeAll(Color::WHITE.alpha(0.5)),
            )
        })
        .centered_vert(),
        if app.opts.dev {
            Btn::text_fg("Export")
                .tooltip(Text::from_multiline(vec![
                    Line("This will create a JSON file in traffic_signal_data/.").small(),
                    Line(
                        "Contribute this to map how this traffic signal is currently timed in \
                         real life.",
                    )
                    .small(),
                ]))
                .build_def(ctx, None)
        } else {
            Widget::nothing()
        },
    ];
    Panel::new(Widget::col(vec![
        Line("Traffic signal editor").small_heading().draw(ctx),
        Widget::row(row),
    ]))
    .aligned(HorizontalAlignment::Center, VerticalAlignment::Top)
    .build(ctx)
}

fn make_side_panel(
    ctx: &mut EventCtx,
    app: &App,
    members: &BTreeSet<IntersectionID>,
    selected: usize,
    hovering: Option<IntersectionID>,
) -> Panel {
    let map = &app.primary.map;
    // Use any member for stage duration
    let canonical_signal = map.get_traffic_signal(*members.iter().next().unwrap());

    let mut txt = Text::new();
    if members.len() == 1 {
        let i = *members.iter().next().unwrap();
        txt.add(Line(i.to_string()).big_heading_plain());

        let mut road_names = BTreeSet::new();
        for r in &app.primary.map.get_i(i).roads {
            road_names.insert(
                app.primary
                    .map
                    .get_r(*r)
                    .get_name(app.opts.language.as_ref()),
            );
        }
        for r in road_names {
            txt.add(Line(format!("  {}", r)));
        }
    } else {
        txt.add(Line(format!("{} intersections", members.len())).big_heading_plain());
    }
    {
        let mut total = Duration::ZERO;
        for s in &canonical_signal.stages {
            total += s.phase_type.simple_duration();
        }
        // TODO Say "normally" to account for adaptive stages?
        txt.add(Line(""));
        txt.add(Line(format!("One full cycle lasts {}", total)));
    }

    let mut col = vec![
        txt.draw(ctx),
        Btn::text_bg2("Edit multiple signals").build_def(ctx, hotkey(Key::M)),
    ];
    if members.len() == 1 {
        col.push(Btn::text_bg2("Edit entire signal").build_def(ctx, hotkey(Key::E)));
        col.push(Widget::row(vec![
            "Offset (s):".draw_text(ctx),
            Spinner::new(
                ctx,
                (0, 90),
                canonical_signal.offset.inner_seconds() as isize,
            )
            .named("offset"),
            Btn::text_bg2("Apply").build(ctx, "Apply offset", None),
        ]));
    }

    let translations = squish_polygons_together(
        members
            .iter()
            .map(|i| app.primary.map.get_i(*i).polygon.clone())
            .collect(),
    );

    for (idx, canonical_stage) in canonical_signal.stages.iter().enumerate() {
        col.push(Widget::horiz_separator(ctx, 0.2));

        let unselected_btn = draw_multiple_signals(ctx, app, members, idx, hovering, &translations);
        let mut selected_btn = unselected_btn.clone();
        let bbox = unselected_btn.get_bounds().get_rectangle();
        selected_btn.push(Color::RED, bbox.to_outline(Distance::meters(5.0)).unwrap());
        let stage_btn = Btn::custom(unselected_btn, selected_btn, bbox).build(
            ctx,
            format!("stage {}", idx + 1),
            None,
        );

        let stage_col = Widget::col(vec![
            Widget::row(vec![
                match canonical_stage.phase_type {
                    PhaseType::Fixed(d) => Line(format!("Stage {}: {}", idx + 1, d)),
                    PhaseType::Adaptive(d) => Line(format!("Stage {}: {} (adaptive)", idx + 1, d)),
                }
                .small_heading()
                .draw(ctx),
                Btn::svg_def("system/assets/tools/edit.svg").build(
                    ctx,
                    format!("change duration of stage {}", idx + 1),
                    if selected == idx {
                        hotkey(Key::X)
                    } else {
                        None
                    },
                ),
                if canonical_signal.stages.len() > 1 {
                    Btn::svg_def("system/assets/tools/delete.svg")
                        .build(ctx, format!("delete stage {}", idx + 1), None)
                        .align_right()
                } else {
                    Widget::nothing()
                },
            ]),
            Widget::row(vec![
                stage_btn,
                Widget::col(vec![
                    if idx == 0 {
                        Btn::text_fg("↑").inactive(ctx)
                    } else {
                        Btn::text_fg("↑").build(ctx, format!("move up stage {}", idx + 1), None)
                    },
                    if idx == canonical_signal.stages.len() - 1 {
                        Btn::text_fg("↓").inactive(ctx)
                    } else {
                        Btn::text_fg("↓").build(ctx, format!("move down stage {}", idx + 1), None)
                    },
                ])
                .centered_vert()
                .align_right(),
            ]),
        ])
        .padding(10);

        if idx == selected {
            col.push(stage_col.bg(Color::hex("#2A2A2A")));
        } else {
            col.push(stage_col);
        }
    }

    col.push(Widget::horiz_separator(ctx, 0.2));
    col.push(Btn::text_fg("Add new stage").build_def(ctx, None));

    // TODO This doesn't even have a way of knowing which spinner corresponds to which
    // intersection!
    if members.len() > 1 {
        col.push("Tune offset (s)".draw_text(ctx));
        col.push(
            Widget::row(
                members
                    .iter()
                    .enumerate()
                    .map(|(idx, i)| {
                        let spinner = Spinner::new(
                            ctx,
                            (0, 90),
                            map.get_traffic_signal(*i).offset.inner_seconds() as isize,
                        )
                        .named(format!("offset {}", idx));
                        if hovering == Some(*i) {
                            spinner.padding(2).outline(2.0, Color::YELLOW)
                        } else {
                            spinner
                        }
                    })
                    .collect(),
            )
            .evenly_spaced(),
        );
        col.push(Btn::text_bg2("Apply").build(ctx, "Apply offsets", None));
    }

    Panel::new(Widget::col(col))
        .aligned(HorizontalAlignment::Left, VerticalAlignment::Top)
        .exact_size_percent(30, 85)
        .build(ctx)
}

impl BundleEdits {
    fn apply(&self, app: &mut App) {
        for s in &self.signals {
            app.primary.map.incremental_edit_traffic_signal(s.clone());
        }
    }

    fn commit(self, ctx: &mut EventCtx, app: &mut App) {
        // Skip if there's no change
        if self == BundleEdits::get_current(app, &self.signals.iter().map(|s| s.id).collect()) {
            return;
        }

        let mut edits = app.primary.map.get_edits().clone();
        // TODO Can we batch these commands somehow, so undo/redo in edit mode behaves properly?
        for signal in self.signals {
            edits.commands.push(EditCmd::ChangeIntersection {
                i: signal.id,
                old: app.primary.map.get_i_edit(signal.id),
                new: EditIntersection::TrafficSignal(signal.export(&app.primary.map)),
            });
        }
        apply_map_edits(ctx, app, edits);
    }

    fn get_current(app: &App, members: &BTreeSet<IntersectionID>) -> BundleEdits {
        let signals = members
            .iter()
            .map(|i| app.primary.map.get_traffic_signal(*i).clone())
            .collect();
        BundleEdits { signals }
    }

    // If the intersections haven't been edited together before, the number of stages and the
    // durations might not match up. Just initially force them to align somehow.
    fn synchronize(app: &App, members: &BTreeSet<IntersectionID>) -> BundleEdits {
        let map = &app.primary.map;
        // Pick one of the members with the most stages as canonical.
        let canonical = map.get_traffic_signal(
            *members
                .iter()
                .max_by_key(|i| map.get_traffic_signal(**i).stages.len())
                .unwrap(),
        );

        let mut signals = Vec::new();
        for i in members {
            let mut signal = map.get_traffic_signal(*i).clone();
            for (idx, canonical_stage) in canonical.stages.iter().enumerate() {
                if signal.stages.len() == idx {
                    signal.stages.push(Stage::new());
                }
                signal.stages[idx].phase_type = canonical_stage.phase_type.clone();
            }
            signals.push(signal);
        }

        BundleEdits { signals }
    }
}

// If None, nothing missing.
fn check_for_missing_turns(app: &App, members: &BTreeSet<IntersectionID>) -> Option<BundleEdits> {
    let mut all_missing = BTreeSet::new();
    for i in members {
        all_missing.extend(app.primary.map.get_traffic_signal(*i).missing_turns());
    }
    if all_missing.is_empty() {
        return None;
    }

    let mut bundle = BundleEdits::get_current(app, members);
    // Stick all the missing turns in a new stage at the beginning.
    for signal in &mut bundle.signals {
        let mut stage = Stage::new();
        // TODO Could do this more efficiently
        for m in &all_missing {
            if m.parent != signal.id {
                continue;
            }
<<<<<<< HEAD
            if g.crosswalk {
                stage.insert_protected_group(*g);
            } else {
                stage.insert_yield_group(*g);
=======
            if m.crosswalk {
                stage.protected_movements.insert(*m);
            } else {
                stage.yield_movements.insert(*m);
>>>>>>> 74aca40c
            }
        }
        signal.stages.insert(0, stage);
    }
    Some(bundle)
}

fn draw_multiple_signals(
    ctx: &mut EventCtx,
    app: &App,
    members: &BTreeSet<IntersectionID>,
    idx: usize,
    hovering: Option<IntersectionID>,
    translations: &Vec<(f64, f64)>,
) -> GeomBatch {
    let mut batch = GeomBatch::new();
    for (i, (dx, dy)) in members.iter().zip(translations) {
        let mut piece = GeomBatch::new();
        piece.push(
            app.cs.normal_intersection,
            app.primary.map.get_i(*i).polygon.clone(),
        );
        draw_signal_stage(
            ctx.prerender,
            &app.primary.map.get_traffic_signal(*i).stages[idx],
            *i,
            None,
            None,
            &mut piece,
            app,
            TrafficSignalStyle::Sidewalks,
        );
        if members.len() > 1 && hovering.map(|x| x == *i).unwrap_or(false) {
            // TODO This makes the side-panel jump a little, because the outline slightly increases
            // the bounds...
            if let Ok(p) = app
                .primary
                .map
                .get_i(*i)
                .polygon
                .to_outline(Distance::meters(0.1))
            {
                piece.push(Color::YELLOW, p);
            }
        }
        batch.append(piece.translate(*dx, *dy));
    }

    // Make the whole thing fit a fixed width
    batch = batch.autocrop();
    let bounds = batch.get_bounds();
    let zoom = (300.0 / bounds.width()).min(300.0 / bounds.height());
    batch.scale(zoom)
}

fn draw_selected_movement(
    app: &App,
    batch: &mut GeomBatch,
    g: &DrawMovement,
    m: &Movement,
    next_priority: Option<TurnPriority>,
) {
    // TODO Refactor this mess. Maybe after things like "dashed with outline" can be expressed more
    // composably like SVG, using lyon.
    let block_color = match next_priority {
        Some(TurnPriority::Protected) => {
            let green = Color::hex("#72CE36");
            let arrow = m.geom.make_arrow(BIG_ARROW_THICKNESS, ArrowCap::Triangle);
            batch.push(green.alpha(0.5), arrow.clone());
            if let Ok(p) = arrow.to_outline(Distance::meters(0.1)) {
                batch.push(green, p);
            }
            green
        }
        Some(TurnPriority::Yield) => {
            batch.extend(
                // TODO Ideally the inner part would be the lower opacity blue, but can't yet
                // express that it should cover up the thicker solid blue beneath it
                Color::BLACK.alpha(0.8),
                m.geom.dashed_arrow(
                    BIG_ARROW_THICKNESS,
                    Distance::meters(1.2),
                    Distance::meters(0.3),
                    ArrowCap::Triangle,
                ),
            );
            batch.extend(
                app.cs.signal_permitted_turn.alpha(0.8),
                m.geom
                    .exact_slice(
                        Distance::meters(0.1),
                        m.geom.length() - Distance::meters(0.1),
                    )
                    .dashed_arrow(
                        BIG_ARROW_THICKNESS / 2.0,
                        Distance::meters(1.0),
                        Distance::meters(0.5),
                        ArrowCap::Triangle,
                    ),
            );
            app.cs.signal_permitted_turn
        }
        Some(TurnPriority::Banned) => {
            let red = Color::hex("#EB3223");
            let arrow = m.geom.make_arrow(BIG_ARROW_THICKNESS, ArrowCap::Triangle);
            batch.push(red.alpha(0.5), arrow.clone());
            if let Ok(p) = arrow.to_outline(Distance::meters(0.1)) {
                batch.push(red, p);
            }
            red
        }
        None => app.cs.signal_turn_block_bg,
    };
    batch.push(block_color, g.block.clone());
    batch.push(Color::WHITE, g.arrow.clone());
}

// TODO Move to geom?
fn squish_polygons_together(mut polygons: Vec<Polygon>) -> Vec<(f64, f64)> {
    if polygons.len() == 1 {
        return vec![(0.0, 0.0)];
    }

    // Can't be too big, or polygons could silently swap places. To be careful, pick something a
    // bit smaller than the smallest polygon.
    let step_size = 0.8
        * polygons.iter().fold(std::f64::MAX, |x, p| {
            x.min(p.get_bounds().width()).min(p.get_bounds().height())
        });

    let mut translations: Vec<(f64, f64)> =
        std::iter::repeat((0.0, 0.0)).take(polygons.len()).collect();
    // Once a polygon hits another while moving, stop adjusting it. Otherwise, go round-robin.
    let mut indices: VecDeque<usize> = (0..polygons.len()).collect();

    let mut attempts = 0;
    while !indices.is_empty() {
        let idx = indices.pop_front().unwrap();
        let center = Pt2D::center(&polygons.iter().map(|p| p.center()).collect());
        let angle = Line::must_new(polygons[idx].center(), center).angle();
        let pt = Pt2D::new(0.0, 0.0).project_away(Distance::meters(step_size), angle);

        // Do we hit anything if we move this way?
        let translated = polygons[idx].translate(pt.x(), pt.y());
        if polygons
            .iter()
            .enumerate()
            .any(|(i, p)| i != idx && !translated.intersection(p).is_empty())
        {
            // Stop moving this polygon
        } else {
            translations[idx].0 += pt.x();
            translations[idx].1 += pt.y();
            polygons[idx] = translated;
            indices.push_back(idx);
        }

        attempts += 1;
        if attempts == 100 {
            break;
        }
    }

    translations
}<|MERGE_RESOLUTION|>--- conflicted
+++ resolved
@@ -804,17 +804,10 @@
             if m.parent != signal.id {
                 continue;
             }
-<<<<<<< HEAD
-            if g.crosswalk {
-                stage.insert_protected_group(*g);
+            if m.crosswalk {
+                stage.insert_protected_movement(*m);
             } else {
-                stage.insert_yield_group(*g);
-=======
-            if m.crosswalk {
-                stage.protected_movements.insert(*m);
-            } else {
-                stage.yield_movements.insert(*m);
->>>>>>> 74aca40c
+                stage.insert_yield_movement(*m);
             }
         }
         signal.stages.insert(0, stage);
