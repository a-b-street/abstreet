use std::collections::BTreeSet;
use std::fmt::Display;

use abstutil::{abbreviated_format, prettyprint_usize};
use geom::{Angle, Duration, Polygon, Pt2D, Time};
use map_gui::tools::ColorScale;
use sim::{Problem, TripMode};
use widgetry::{
    Color, DrawWithTooltips, EventCtx, GeomBatch, GeomBatchStack, GfxCtx, Image, Line, Outcome,
    Panel, State, Text, TextExt, Toggle, Widget,
};

use crate::app::{App, Transition};
use crate::sandbox::dashboards::DashTab;

pub struct RiskSummaries {
    panel: Panel,
}

impl RiskSummaries {
<<<<<<< HEAD
    pub fn new_state(ctx: &mut EventCtx, app: &App, include_no_changes: bool) -> Box<dyn State<App>> {
=======
    pub fn new_state(
        ctx: &mut EventCtx,
        app: &App,
        include_no_changes: bool,
    ) -> Box<dyn State<App>> {
>>>>>>> 9fc2505d
        let bike_filter = Filter {
            modes: maplit::btreeset! { TripMode::Bike },
            include_no_changes,
        };

        Box::new(RiskSummaries {
            panel: Panel::new_builder(Widget::col(vec![
                DashTab::RiskSummaries.picker(ctx, app),
                Widget::col(vec![
                    "Filters".text_widget(ctx),
                    Toggle::checkbox(
                        ctx,
                        "include trips without any changes",
                        None,
                        include_no_changes,
                    ),
                ])
                .section(ctx),
                Widget::row(vec![
                    Image::from_path("system/assets/meters/bike.svg")
                        .dims(36.0)
                        .into_widget(ctx)
                        .centered_vert(),
                    Line(format!(
                        "Cyclist Risks - {} Finished Trips",
                        bike_filter.finished_trip_count(app)
                    ))
                    .big_heading_plain()
                    .into_widget(ctx)
                    .centered_vert(),
                ])
                .margin_above(30),
                Widget::evenly_spaced_row(
                    32,
                    vec![
                        Widget::col(vec![
                            Line("Large intersection crossings")
                                .small_heading()
                                .into_widget(ctx)
                                .centered_horiz(),
                            safety_matrix(
                                ctx,
                                app,
                                &bike_filter,
                                ProblemType::LargeIntersectionCrossing,
                            ),
                        ])
                        .section(ctx),
                        Widget::col(vec![
                            Line("Cars wanting to over-take cyclists")
                                .small_heading()
                                .into_widget(ctx)
                                .centered_horiz(),
                            safety_matrix(ctx, app, &bike_filter, ProblemType::OvertakeDesired),
                        ])
                        .section(ctx),
                    ],
                )
                .margin_above(30),
            ]))
            .exact_size_percent(90, 90)
            .build(ctx),
        })
    }
}

impl State<App> for RiskSummaries {
    fn event(&mut self, ctx: &mut EventCtx, app: &mut App) -> Transition {
        match self.panel.event(ctx) {
            Outcome::Clicked(x) => match x.as_ref() {
<<<<<<< HEAD
                "close" => {
                    Transition::Pop
                }
=======
                "close" => Transition::Pop,
>>>>>>> 9fc2505d
                _ => unreachable!(),
            },
            Outcome::Changed(_) => {
                if let Some(t) = DashTab::RiskSummaries.transition(ctx, app, &self.panel) {
                    return t;
                }

                let include_no_changes = self.panel.is_checked("include trips without any changes");
                Transition::Replace(RiskSummaries::new_state(ctx, app, include_no_changes))
            }
            _ => Transition::Keep,
        }
    }

    fn draw(&self, g: &mut GfxCtx, _app: &App) {
        self.panel.draw(g);
    }
}

lazy_static::lazy_static! {
    static ref CLEAR_COLOR_SCALE: ColorScale = ColorScale(vec![Color::CLEAR, Color::CLEAR]);
}

fn safety_matrix(
    ctx: &mut EventCtx,
    app: &App,
    filter: &Filter,
    problem_type: ProblemType,
) -> Widget {
    let points = filter.get_trips(app, problem_type);

    let duration_buckets = vec![
        Duration::ZERO,
        Duration::minutes(5),
        Duration::minutes(15),
        Duration::minutes(30),
        Duration::hours(1),
        Duration::hours(2),
    ];

    let num_buckets = 7;
    let mut matrix = Matrix::new(duration_buckets, bucketize_isizes(num_buckets, &points));
    for (x, y) in points {
        matrix.add_pt(x, y);
    }
    matrix.draw(
        ctx,
        app,
        MatrixOptions {
            total_width: 600.0,
            total_height: 600.0,
<<<<<<< HEAD
            color_scale_for_bucket: Box::new(|app, _, n| {
                match n.cmp(&0) {
                    std::cmp::Ordering::Equal => &CLEAR_COLOR_SCALE,
                    std::cmp::Ordering::Less => &app.cs.good_to_bad_green,
                    std::cmp::Ordering::Greater => &app.cs.good_to_bad_green,
                }
=======
            color_scale_for_bucket: Box::new(|app, _, n| match n.cmp(&0) {
                std::cmp::Ordering::Equal => &CLEAR_COLOR_SCALE,
                std::cmp::Ordering::Less => &app.cs.good_to_bad_green,
                std::cmp::Ordering::Greater => &app.cs.good_to_bad_red,
>>>>>>> 9fc2505d
            }),
            tooltip_for_bucket: Box::new(|(t1, t2), (problems1, problems2), count| {
                let trip_string = if count == 1 {
                    "1 trip".to_string()
                } else {
                    format!("{} trips", prettyprint_usize(count))
                };
                let duration_string = match (t1, t2) {
                    (None, Some(end)) => format!("shorter than {}", end),
                    (Some(start), None) => format!("longer than {}", start),
                    (Some(start), Some(end)) => format!("between {} and {}", start, end),
                    (None, None) => {
                        unreachable!("at least one end of the duration range must be specified")
                    }
                };
                let mut txt = Text::from(format!("{} {}", trip_string, duration_string));
                txt.add_line(match problems1.cmp(&0) {
                    std::cmp::Ordering::Equal => {
                        "had no change in the number of problems encountered.".to_string()
                    }
                    std::cmp::Ordering::Less => {
                        if problems1.abs() == problems2.abs() + 1 {
                            if problems1.abs() == 1 {
                                "encountered 1 fewer problem.".to_string()
                            } else {
                                format!("encountered {} fewer problems.", problems1.abs())
                            }
                        } else {
                            format!(
                                "encountered {}-{} fewer problems.",
                                problems2.abs() + 1,
                                problems1.abs()
                            )
                        }
                    }
<<<<<<< HEAD
                } else if problems1 == problems2 - 1 {
                    if problems1 == 1 {
                        "encountered 1 more problems.".to_string()
                    } else {
                        format!("encountered {} more problems.", problems1,)
=======
                    std::cmp::Ordering::Greater => {
                        if problems1 == problems2 - 1 {
                            if problems1 == 1 {
                                "encountered 1 more problems.".to_string()
                            } else {
                                format!("encountered {} more problems.", problems1,)
                            }
                        } else {
                            format!("encountered {}-{} more problems.", problems1, problems2 - 1)
                        }
>>>>>>> 9fc2505d
                    }
                } else {
                    format!("encountered {}-{} more problems.", problems1, problems2 - 1)
                });
                txt
            }),
        },
    )
}

#[derive(Clone, Copy, PartialEq)]
enum ProblemType {
    IntersectionDelay,
    LargeIntersectionCrossing,
    OvertakeDesired,
}

impl ProblemType {
    fn count(self, problems: &Vec<(Time, Problem)>) -> usize {
        let mut cnt = 0;
        for (_, problem) in problems {
            if match problem {
                Problem::IntersectionDelay(_, _) => self == ProblemType::IntersectionDelay,
                Problem::LargeIntersectionCrossing(_) => {
                    self == ProblemType::LargeIntersectionCrossing
                }
                Problem::OvertakeDesired(_) => self == ProblemType::OvertakeDesired,
            } {
                cnt += 1;
            }
        }
        cnt
    }
}

pub struct Filter {
    modes: BTreeSet<TripMode>,
    include_no_changes: bool,
}

impl Filter {
    // Returns:
    // 1) trip duration after changes
    // 2) difference in number of matching problems, where positive means MORE problems after
    //    changes
    fn get_trips(&self, app: &App, problem_type: ProblemType) -> Vec<(Duration, isize)> {
        let before = app.prebaked();
        let after = app.primary.sim.get_analytics();
        let empty = Vec::new();

        let mut points = Vec::new();
        for (id, _, time_after, mode) in after.both_finished_trips(app.primary.sim.time(), before) {
            if self.modes.contains(&mode) {
                let count_before = problem_type
                    .count(before.problems_per_trip.get(&id).unwrap_or(&empty))
                    as isize;
                let count_after =
                    problem_type.count(after.problems_per_trip.get(&id).unwrap_or(&empty)) as isize;
                if !self.include_no_changes && count_after == count_before {
                    continue;
                }
                points.push((time_after, count_after - count_before));
            }
        }
        points
    }

    fn finished_trip_count(&self, app: &App) -> usize {
        let before = app.prebaked();
        let after = app.primary.sim.get_analytics();

        let mut count = 0;
        for (_, _, _, mode) in after.both_finished_trips(app.primary.sim.time(), before) {
            if self.modes.contains(&mode) {
                count += 1;
            }
        }
        count
    }
}

/// Aka a 2D histogram. Counts the number of matching points in each cell.
struct Matrix<X, Y> {
    counts: Vec<usize>,
    buckets_x: Vec<X>,
    buckets_y: Vec<Y>,
}

impl<X: Copy + PartialOrd + Display, Y: Copy + PartialOrd + Display> Matrix<X, Y> {
    fn new(buckets_x: Vec<X>, buckets_y: Vec<Y>) -> Matrix<X, Y> {
        Matrix {
            counts: std::iter::repeat(0)
                .take(buckets_x.len() * buckets_y.len())
                .collect(),
            buckets_x,
            buckets_y,
        }
    }

    fn add_pt(&mut self, x: X, y: Y) {
        // Find its bucket
        // TODO Unit test this
        let x_idx = self
            .buckets_x
            .iter()
            .position(|min| *min > x)
            .unwrap_or(self.buckets_x.len())
            - 1;
        let y_idx = self
            .buckets_y
            .iter()
            .position(|min| *min > y)
            .unwrap_or(self.buckets_y.len())
            - 1;
        let idx = self.idx(x_idx, y_idx);
        self.counts[idx] += 1;
    }

    fn idx(&self, x: usize, y: usize) -> usize {
        // Row-major
        y * self.buckets_x.len() + x
    }

    fn draw(self, ctx: &mut EventCtx, app: &App, opts: MatrixOptions<X, Y>) -> Widget {
        let mut batch = GeomBatch::new();
        let mut tooltips = Vec::new();
        let cell_width = opts.total_width / (self.buckets_x.len() as f64);
        let cell_height = opts.total_height / (self.buckets_y.len() as f64);
        let cell = Polygon::rectangle(cell_width, cell_height);

        let max_count = *self.counts.iter().max().unwrap() as f64;

        for x in 0..self.buckets_x.len() - 1 {
            for y in 0..self.buckets_y.len() - 1 {
                let is_first_xbucket = x == 0;
                let is_last_xbucket = x == self.buckets_x.len() - 2;
                let is_middle_ybucket = y + 1 == self.buckets_y.len() / 2;
                let count = self.counts[self.idx(x, y)];
                let color = if count == 0 {
                    widgetry::Color::CLEAR
                } else {
                    let density_pct = (count as f64) / max_count;
                    (opts.color_scale_for_bucket)(app, self.buckets_x[x], self.buckets_y[y])
                        .eval(density_pct)
                };
                let x1 = cell_width * (x as f64);
                let y1 = cell_height * (y as f64);
                let rect = cell.clone().translate(x1, y1);
                batch.push(color, rect.clone());
                batch.append(
                    Text::from(if count == 0 && is_middle_ybucket {
                        "-".to_string()
                    } else {
                        abbreviated_format(count)
                    })
                    .change_fg(if count == 0 || is_middle_ybucket {
                        ctx.style().text_primary_color
                    } else {
                        Color::WHITE
                    })
                    .render(ctx)
                    .centered_on(Pt2D::new(x1 + cell_width / 2.0, y1 + cell_height / 2.0)),
                );

                if count != 0 || !is_middle_ybucket {
                    tooltips.push((
                        rect,
                        (opts.tooltip_for_bucket)(
                            (
                                if is_first_xbucket {
                                    None
                                } else {
                                    Some(self.buckets_x[x])
                                },
                                if is_last_xbucket {
                                    None
                                } else {
                                    Some(self.buckets_x[x + 1])
                                },
                            ),
                            (self.buckets_y[y], self.buckets_y[y + 1]),
                            count,
                        ),
                    ));
                }
            }
        }

        // Axis Labels
        let mut y_axis_label = Text::from("More Problems <--------> Fewer Problems")
            .change_fg(ctx.style().text_secondary_color)
            .render(ctx)
            .rotate(Angle::degrees(-90.0));
        y_axis_label.autocrop_dims = true;
        y_axis_label = y_axis_label.autocrop();

        let x_axis_label = Text::from("Short Trips <--------> Long Trips")
            .change_fg(ctx.style().text_secondary_color)
            .render(ctx);

        let vmargin = 32.0;
        for (polygon, _) in tooltips.iter_mut() {
            let mut translated =
                polygon.translate(vmargin + y_axis_label.get_bounds().width(), 0.0);
            std::mem::swap(&mut translated, polygon);
        }
        let mut row = GeomBatchStack::horizontal(vec![y_axis_label, batch]);
        row.set_spacing(vmargin);
        let mut chart = GeomBatchStack::vertical(vec![row.batch(), x_axis_label]);
        chart.set_spacing(16);

        DrawWithTooltips::new_widget(ctx, chart.batch(), tooltips, Box::new(|_| GeomBatch::new()))
    }
}

struct MatrixOptions<X, Y> {
    total_width: f64,
    total_height: f64,
    color_scale_for_bucket: Box<dyn Fn(&App, X, Y) -> &ColorScale>,
    tooltip_for_bucket: Box<dyn Fn((Option<X>, Option<X>), (Y, Y), usize) -> Text>,
}

fn bucketize_isizes(max_buckets: usize, pts: &Vec<(Duration, isize)>) -> Vec<isize> {
    debug_assert!(
        max_buckets % 2 == 1,
        "num_buckets must be odd to have a symmetrical number of buckets around axis"
    );
    debug_assert!(max_buckets >= 3, "num_buckets must be at least 3");

    let positive_buckets = (max_buckets - 1) / 2;
    // uniformly sized integer buckets
    let max = match pts.iter().max_by_key(|(_, cnt)| cnt.abs()) {
        Some(t) if (t.1.abs() as usize) >= positive_buckets => t.1.abs(),
        _ => {
            // Enforce a bucket width of at least 1.
            let negative_buckets = -(positive_buckets as isize);
            return (negative_buckets..=(positive_buckets as isize + 1)).collect();
        }
    };

    let bucket_size = (max as f64 / positive_buckets as f64).ceil() as isize;

    // we start with a 0-based bucket, and build the other buckets out from that.
    let mut buckets = vec![0];

    for i in 0..=positive_buckets {
        // the first positive bucket starts at `1`, to ensure that the 0 bucket stands alone
        buckets.push(1 + (i as isize) * bucket_size);
    }
    for i in 1..=positive_buckets {
        buckets.push(-(i as isize) * bucket_size);
    }
    buckets.sort_unstable();
    debug!("buckets: {:?}", buckets);

    buckets
}

#[cfg(test)]
mod tests {
    use super::*;

    #[test]
    fn test_bucketize_isizes() {
        let buckets = bucketize_isizes(
            7,
            &vec![
                (Duration::minutes(3), -3),
                (Duration::minutes(3), -3),
                (Duration::minutes(3), -1),
                (Duration::minutes(3), 2),
                (Duration::minutes(3), 5),
            ],
        );
        // there should be an even number of buckets on either side of zero so as to center
        // our x-axis.
        //
        // there should always be a 0-1 bucket, ensuring that only '0' falls into the zero-bucket.
        //
        // all other buckets edges should be evenly spaced from the zero bucket
        assert_eq!(buckets, vec![-6, -4, -2, 0, 1, 3, 5, 7])
    }

    #[test]
    fn test_bucketize_empty_isizes() {
        let buckets = bucketize_isizes(7, &vec![]);
        assert_eq!(buckets, vec![-2, -1, 0, 1, 2])
    }

    #[test]
    fn test_bucketize_small_isizes() {
        let buckets = bucketize_isizes(
            7,
            &vec![
                (Duration::minutes(3), -1),
                (Duration::minutes(3), -1),
                (Duration::minutes(3), 0),
                (Duration::minutes(3), -1),
                (Duration::minutes(3), 0),
            ],
        );
        assert_eq!(buckets, vec![-3, -2, -1, 0, 1, 2, 3, 4])
    }
}<|MERGE_RESOLUTION|>--- conflicted
+++ resolved
@@ -18,15 +18,11 @@
 }
 
 impl RiskSummaries {
-<<<<<<< HEAD
-    pub fn new_state(ctx: &mut EventCtx, app: &App, include_no_changes: bool) -> Box<dyn State<App>> {
-=======
     pub fn new_state(
         ctx: &mut EventCtx,
         app: &App,
         include_no_changes: bool,
     ) -> Box<dyn State<App>> {
->>>>>>> 9fc2505d
         let bike_filter = Filter {
             modes: maplit::btreeset! { TripMode::Bike },
             include_no_changes,
@@ -97,13 +93,7 @@
     fn event(&mut self, ctx: &mut EventCtx, app: &mut App) -> Transition {
         match self.panel.event(ctx) {
             Outcome::Clicked(x) => match x.as_ref() {
-<<<<<<< HEAD
-                "close" => {
-                    Transition::Pop
-                }
-=======
                 "close" => Transition::Pop,
->>>>>>> 9fc2505d
                 _ => unreachable!(),
             },
             Outcome::Changed(_) => {
@@ -155,19 +145,10 @@
         MatrixOptions {
             total_width: 600.0,
             total_height: 600.0,
-<<<<<<< HEAD
-            color_scale_for_bucket: Box::new(|app, _, n| {
-                match n.cmp(&0) {
-                    std::cmp::Ordering::Equal => &CLEAR_COLOR_SCALE,
-                    std::cmp::Ordering::Less => &app.cs.good_to_bad_green,
-                    std::cmp::Ordering::Greater => &app.cs.good_to_bad_green,
-                }
-=======
             color_scale_for_bucket: Box::new(|app, _, n| match n.cmp(&0) {
                 std::cmp::Ordering::Equal => &CLEAR_COLOR_SCALE,
                 std::cmp::Ordering::Less => &app.cs.good_to_bad_green,
                 std::cmp::Ordering::Greater => &app.cs.good_to_bad_red,
->>>>>>> 9fc2505d
             }),
             tooltip_for_bucket: Box::new(|(t1, t2), (problems1, problems2), count| {
                 let trip_string = if count == 1 {
@@ -203,13 +184,6 @@
                             )
                         }
                     }
-<<<<<<< HEAD
-                } else if problems1 == problems2 - 1 {
-                    if problems1 == 1 {
-                        "encountered 1 more problems.".to_string()
-                    } else {
-                        format!("encountered {} more problems.", problems1,)
-=======
                     std::cmp::Ordering::Greater => {
                         if problems1 == problems2 - 1 {
                             if problems1 == 1 {
@@ -220,7 +194,6 @@
                         } else {
                             format!("encountered {}-{} more problems.", problems1, problems2 - 1)
                         }
->>>>>>> 9fc2505d
                     }
                 } else {
                     format!("encountered {}-{} more problems.", problems1, problems2 - 1)
