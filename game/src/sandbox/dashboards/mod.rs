--- conflicted
+++ resolved
@@ -73,20 +73,12 @@
             DashTab::TripSummaries => {
                 summaries::TripSummaries::new_state(ctx, app, summaries::Filter::new())
             }
-<<<<<<< HEAD
-            DashTab::ParkingOverhead => parking_overhead::ParkingOverhead::new_state(ctx, app),
-            DashTab::ActiveTraffic => misc::ActiveTraffic::new_state(ctx, app),
-            DashTab::TransitRoutes => misc::TransitRoutes::new_state(ctx, app),
-            DashTab::CommuterPatterns => CommuterPatterns::new_state(ctx, app),
-            DashTab::TrafficSignals => TrafficSignalDemand::new_state(ctx, app),
-=======
             DashTab::RiskSummaries => risks::RiskSummaries::new(ctx, app, false),
             DashTab::ParkingOverhead => parking_overhead::ParkingOverhead::new(ctx, app),
             DashTab::ActiveTraffic => misc::ActiveTraffic::new(ctx, app),
             DashTab::TransitRoutes => misc::TransitRoutes::new(ctx, app),
             DashTab::CommuterPatterns => CommuterPatterns::new(ctx, app),
             DashTab::TrafficSignals => TrafficSignalDemand::new(ctx, app),
->>>>>>> 0d758c74
         }))
     }
 }