--- conflicted
+++ resolved
@@ -37,45 +37,31 @@
         let start = app.primary.map.get_b(start);
         let isochrone = Isochrone::new(ctx, app, start.id);
 
-<<<<<<< HEAD
-        let title = Line("15-minute neighborhood explorer")
-            .small_heading()
-            .draw(ctx);
-
-        let address_input = Text::from_all(vec![
-            Line("Starting from: ").secondary(),
-            Line(&start.address),
-        ]);
-
-        let panel = Panel::new(Widget::col(vec![
-            Widget::row(vec![
-                title,
-                Btn::close(ctx),
-            ]),
-            address_input.draw(ctx),
-            Widget::row(vec![
-                Btn::plaintext("About").build_def(ctx, None),
-            ])
-        ]))
-=======
         let mut rows = Vec::new();
+        
         rows.push(Widget::row(vec![
             Line("15-minute neighborhood explorer")
                 .small_heading()
                 .draw(ctx),
             Btn::close(ctx),
         ]));
+        
         let mut txt = Text::from_all(vec![
             Line("Starting from: ").secondary(),
             Line(&start.address),
         ]);
+        
+        let about_button = Widget::row(vec![
+            Btn::text_fg("About").build_def(ctx, None),
+        ]);
+
         for (amenity, buildings) in isochrone.amenities_reachable.borrow() {
             txt.add(Line(format!("{}: {}", amenity, buildings.len())));
         }
         rows.push(txt.draw(ctx));
+        rows.push(about_button);
 
         let panel = Panel::new(Widget::col(rows))
->>>>>>> 29da7139
             .aligned(HorizontalAlignment::Center, VerticalAlignment::Top)
             .build(ctx);
 
@@ -105,15 +91,12 @@
                 "About" => {
                     return Transition::Push(PopupMsg::new(
                         ctx,
-                        "About this OSM viewer",
+                        "15 minute neighborhoods",
                         vec![
-                            "If you have an idea about what this viewer should do, get in touch \
-                             at abstreet.org!",
-                            "",
-                            "Note major liberties have been taken with inferring where sidewalks \
-                             and crosswalks exist.",
-                            "Separate footpaths, bicycle trails, tram lines, etc are not imported \
-                             yet.",
+                            "What if you could access most of your daily needs with a 15-minute walk or bike ride from your house?",
+                            "Wouldn't it be nice to not rely on a climate unfriendly motor vehicle and get stuck in traffic for these simple errands?", 
+                            "Different cities around the world are talking about what design and policy changes could lead to 15 minute neighborhoods.", 
+                            "This tool lets you see what commercial amenities are near you right now, using data from OpenStreetMap.",
                         ],
                     ));
                 },
