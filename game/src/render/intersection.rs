use crate::app::App;
use crate::colors::ColorScheme;
use crate::helpers::ID;
use crate::options::TrafficSignalStyle;
use crate::render::{
    draw_signal_stage, DrawOptions, Renderable, CROSSWALK_LINE_THICKNESS, OUTLINE_THICKNESS,
};
use geom::{Angle, ArrowCap, Distance, Line, PolyLine, Polygon, Pt2D, Ring, Time, EPSILON_DIST};
use map_model::{
    Direction, Intersection, IntersectionID, IntersectionType, Map, Road, RoadWithStopSign, Turn,
    TurnType, SIDEWALK_THICKNESS,
};
use std::cell::RefCell;
use widgetry::{Color, Drawable, GeomBatch, GfxCtx, Line, RewriteColor, Text};

pub struct DrawIntersection {
    pub id: IntersectionID,
    zorder: isize,

    draw_default: RefCell<Option<Drawable>>,
    pub draw_traffic_signal: RefCell<Option<(Time, Drawable)>>,
}

impl DrawIntersection {
    pub fn new(i: &Intersection, map: &Map) -> DrawIntersection {
        DrawIntersection {
            id: i.id,
            zorder: i.get_zorder(map),
            draw_default: RefCell::new(None),
            draw_traffic_signal: RefCell::new(None),
        }
    }

    pub fn clear_rendering(&mut self) {
        *self.draw_default.borrow_mut() = None;
        *self.draw_traffic_signal.borrow_mut() = None;
    }

    fn render(&self, g: &mut GfxCtx, app: &App) -> Drawable {
        let map = &app.primary.map;
        let i = map.get_i(self.id);

        // Order matters... main polygon first, then sidewalk corners.
        let mut default_geom = GeomBatch::new();
        default_geom.push(app.cs.normal_intersection, i.polygon.clone());
        default_geom.extend(app.cs.sidewalk, calculate_corners(i, map));

        for turn in map.get_turns_in_intersection(i.id) {
            // Avoid double-rendering
            if turn.turn_type == TurnType::Crosswalk
                && !turn.other_crosswalk_ids.iter().any(|id| *id < turn.id)
            {
                make_crosswalk(&mut default_geom, turn, map, &app.cs);
            }
        }

        if i.is_private(map) {
            default_geom.push(app.cs.private_road.alpha(0.5), i.polygon.clone());
        }

        match i.intersection_type {
            IntersectionType::Border => {
                let r = map.get_r(*i.roads.iter().next().unwrap());
                default_geom.extend(app.cs.road_center_line, calculate_border_arrows(i, r, map));
            }
            IntersectionType::StopSign => {
                for ss in map.get_stop_sign(i.id).roads.values() {
                    if ss.must_stop {
                        if let Some((octagon, pole)) = DrawIntersection::stop_sign_geom(ss, map) {
                            default_geom.push(app.cs.stop_sign, octagon);
                            default_geom.push(app.cs.stop_sign_pole, pole);
                        }
                    }
                }
            }
            IntersectionType::Construction => {
                // TODO Centering seems weird
                default_geom.append(
                    GeomBatch::load_svg(g.prerender, "system/assets/map/under_construction.svg")
                        .scale(0.08)
                        .centered_on(i.polygon.center()),
                );
            }
            IntersectionType::TrafficSignal => {}
        }

        let zorder = i.get_zorder(map);
        if zorder < 0 {
            default_geom = default_geom.color(RewriteColor::ChangeAlpha(0.5));
        }

        g.upload(default_geom)
    }

    // Returns the (octagon, pole) if there's room to draw it.
    pub fn stop_sign_geom(ss: &RoadWithStopSign, map: &Map) -> Option<(Polygon, Polygon)> {
        let trim_back = Distance::meters(0.1);
        let rightmost = map.get_l(ss.rightmost_lane);
        // TODO The dream of trimming f64's was to isolate epsilon checks like this...
        if rightmost.length() - trim_back <= EPSILON_DIST {
            // TODO warn
            return None;
        }
        let last_line = map.right_shift_line(
            rightmost
                .lane_center_pts
                .exact_slice(Distance::ZERO, rightmost.length() - trim_back)
                .last_line(),
            rightmost.width,
        );

        let octagon = make_octagon(last_line.pt2(), Distance::meters(1.0), last_line.angle());
        let pole = Line::must_new(
            last_line
                .pt2()
                .project_away(Distance::meters(1.5), last_line.angle().opposite()),
            // TODO Slightly < 0.9
            last_line
                .pt2()
                .project_away(Distance::meters(0.9), last_line.angle().opposite()),
        )
        .make_polygons(Distance::meters(0.3));
        Some((octagon, pole))
    }
}

impl Renderable for DrawIntersection {
    fn get_id(&self) -> ID {
        ID::Intersection(self.id)
    }

    fn draw(&self, g: &mut GfxCtx, app: &App, opts: &DrawOptions) {
        // Lazily calculate, because these are expensive to all do up-front, and most players won't
        // exhaustively see every lane during a single session
        let mut draw = self.draw_default.borrow_mut();
        if draw.is_none() {
            *draw = Some(self.render(g, app));
        }
        g.redraw(draw.as_ref().unwrap());

        if let Some(signal) = app.primary.map.maybe_get_traffic_signal(self.id) {
            if !opts.suppress_traffic_signal_details.contains(&self.id) {
                let mut maybe_redraw = self.draw_traffic_signal.borrow_mut();
                let recalc = maybe_redraw
                    .as_ref()
                    .map(|(t, _)| *t != app.primary.sim.time())
                    .unwrap_or(true);
                if recalc {
<<<<<<< HEAD
                    let (idx, remaining, yellow_checker) =
                        app.primary.sim.current_phase_and_remaining_time(self.id);
=======
                    let (idx, remaining) =
                        app.primary.sim.current_stage_and_remaining_time(self.id);
>>>>>>> f58b60d7
                    let mut batch = GeomBatch::new();
                    draw_signal_stage(
                        g.prerender,
                        &signal.stages[idx],
                        self.id,
                        Some(remaining),
                        Some(yellow_checker),
                        &mut batch,
                        app,
                        app.opts.traffic_signal_style.clone(),
                    );
                    if app.opts.traffic_signal_style != TrafficSignalStyle::BAP {
                        batch.append(
                            Text::from(Line(format!("{}", idx + 1)))
                                .render_to_batch(g.prerender)
                                .scale(0.1)
                                .centered_on(app.primary.map.get_i(self.id).polygon.center()),
                        );
                    }
                    *maybe_redraw = Some((app.primary.sim.time(), g.prerender.upload(batch)));
                }
                let (_, batch) = maybe_redraw.as_ref().unwrap();
                g.redraw(batch);
            }
        }
    }

    fn get_outline(&self, map: &Map) -> Polygon {
        let poly = &map.get_i(self.id).polygon;
        poly.to_outline(OUTLINE_THICKNESS)
            .unwrap_or_else(|_| poly.clone())
    }

    fn contains_pt(&self, pt: Pt2D, map: &Map) -> bool {
        map.get_i(self.id).polygon.contains_pt(pt)
    }

    fn get_zorder(&self) -> isize {
        self.zorder
    }
}

// TODO Temporarily public for debugging.
pub fn calculate_corners(i: &Intersection, map: &Map) -> Vec<Polygon> {
    let mut corners = Vec::new();

    for turn in map.get_turns_in_intersection(i.id) {
        if turn.turn_type == TurnType::SharedSidewalkCorner {
            // Avoid double-rendering
            if map.get_l(turn.id.src).dst_i != i.id {
                continue;
            }
            let width = map
                .get_l(turn.id.src)
                .width
                .min(map.get_l(turn.id.dst).width);

            // Special case for dead-ends: just thicken the geometry.
            if i.roads.len() == 1 {
                corners.push(turn.geom.make_polygons(width));
                continue;
            }

            let l1 = map.get_l(turn.id.src);
            let l2 = map.get_l(turn.id.dst);

            if let Some(poly) = (|| {
                let mut pts = map
                    .left_shift(turn.geom.clone(), width / 2.0)
                    .ok()?
                    .into_points();
                pts.push(map.left_shift_line(l2.first_line(), width / 2.0).pt1());
                pts.push(map.right_shift_line(l2.first_line(), width / 2.0).pt1());
                pts.extend(
                    map.right_shift(turn.geom.clone(), width / 2.0)
                        .ok()?
                        .reversed()
                        .into_points(),
                );
                pts.push(map.right_shift_line(l1.last_line(), width / 2.0).pt2());
                pts.push(map.left_shift_line(l1.last_line(), width / 2.0).pt2());
                pts.push(pts[0]);
                Some(Polygon::buggy_new(pts))
            })() {
                corners.push(poly);
            }
        }
    }

    corners
}

// TODO This assumes the lanes change direction only at one point. A two-way cycletrack right at
// the border will look a bit off.
fn calculate_border_arrows(i: &Intersection, r: &Road, map: &Map) -> Vec<Polygon> {
    let mut result = Vec::new();

    let mut width_fwd = Distance::ZERO;
    let mut width_back = Distance::ZERO;
    for (l, dir, _) in r.lanes_ltr() {
        if dir == Direction::Fwd {
            width_fwd += map.get_l(l).width;
        } else {
            width_back += map.get_l(l).width;
        }
    }
    let center = r.get_dir_change_pl(map);

    // These arrows should point from the void to the road
    if !i.outgoing_lanes.is_empty() {
        let (line, width) = if r.dst_i == i.id {
            (
                map.left_shift_line(center.last_line(), width_back / 2.0)
                    .reverse(),
                width_back,
            )
        } else {
            (
                map.right_shift_line(center.first_line(), width_fwd / 2.0),
                width_fwd,
            )
        };
        result.push(
            // DEGENERATE_INTERSECTION_HALF_LENGTH is 2.5m...
            PolyLine::must_new(vec![
                line.unbounded_dist_along(Distance::meters(-9.5)),
                line.unbounded_dist_along(Distance::meters(-0.5)),
            ])
            .make_arrow(width / 3.0, ArrowCap::Triangle),
        );
    }

    // These arrows should point from the road to the void
    if !i.incoming_lanes.is_empty() {
        let (line, width) = if r.dst_i == i.id {
            (
                map.right_shift_line(center.last_line(), width_fwd / 2.0)
                    .reverse(),
                width_fwd,
            )
        } else {
            (
                map.left_shift_line(center.first_line(), width_back / 2.0),
                width_back,
            )
        };
        result.push(
            PolyLine::must_new(vec![
                line.unbounded_dist_along(Distance::meters(-0.5)),
                line.unbounded_dist_along(Distance::meters(-9.5)),
            ])
            .make_arrow(width / 3.0, ArrowCap::Triangle),
        );
    }

    result
}

// TODO A squished octagon would look better
fn make_octagon(center: Pt2D, radius: Distance, facing: Angle) -> Polygon {
    Ring::must_new(
        (0..=8)
            .map(|i| center.project_away(radius, facing.rotate_degs(22.5 + f64::from(i * 360 / 8))))
            .collect(),
    )
    .to_polygon()
}

pub fn make_crosswalk(batch: &mut GeomBatch, turn: &Turn, map: &Map, cs: &ColorScheme) {
    if make_rainbow_crosswalk(batch, turn, map) {
        return;
    }

    // This size also looks better for shoulders
    let width = SIDEWALK_THICKNESS;
    // Start at least width out to not hit sidewalk corners. Also account for the thickness of the
    // crosswalk line itself. Center the lines inside these two boundaries.
    let boundary = width;
    let tile_every = width * 0.6;
    let line = {
        // The middle line in the crosswalk geometry is the main crossing line.
        let pts = turn.geom.points();
        if pts.len() < 3 {
            println!(
                "Not rendering crosswalk for {}; its geometry was squished earlier",
                turn.id
            );
            return;
        }
        match Line::new(pts[1], pts[2]) {
            Some(l) => l,
            None => {
                return;
            }
        }
    };

    let available_length = line.length() - (boundary * 2.0);
    if available_length > Distance::ZERO {
        let num_markings = (available_length / tile_every).floor() as usize;
        let mut dist_along =
            boundary + (available_length - tile_every * (num_markings as f64)) / 2.0;
        // TODO Seems to be an off-by-one sometimes. Not enough of these.
        let err = format!("make_crosswalk for {} broke", turn.id);
        for _ in 0..=num_markings {
            let pt1 = line.dist_along(dist_along).expect(&err);
            // Reuse perp_line. Project away an arbitrary amount
            let pt2 = pt1.project_away(Distance::meters(1.0), turn.angle());
            batch.push(
                cs.general_road_marking,
                perp_line(Line::must_new(pt1, pt2), width).make_polygons(CROSSWALK_LINE_THICKNESS),
            );

            // Actually every line is a double
            let pt3 = line
                .dist_along(dist_along + 2.0 * CROSSWALK_LINE_THICKNESS)
                .expect(&err);
            let pt4 = pt3.project_away(Distance::meters(1.0), turn.angle());
            batch.push(
                cs.general_road_marking,
                perp_line(Line::must_new(pt3, pt4), width).make_polygons(CROSSWALK_LINE_THICKNESS),
            );

            dist_along += tile_every;
        }
    }
}

fn make_rainbow_crosswalk(batch: &mut GeomBatch, turn: &Turn, map: &Map) -> bool {
    // TODO The crosswalks aren't tagged in OSM yet. Manually hardcoding some now.
    let node = map.get_i(turn.id.parent).orig_id.0;
    let way = map.get_parent(turn.id.src).orig_id.osm_way_id.0;
    match (node, way) {
        // Broadway and Pine
        (53073255, 428246441) |
        (53073255, 332601014) |
        // Broadway and Pike
        (53073254, 6447455) |
        (53073254, 607690679) |
        // 10th and Pine
        (53168934, 6456052) |
        // 10th and Pike
        (53200834, 6456052) |
        // 11th and Pine
        (53068795, 607691081) |
        (53068795, 65588105) |
        // 11th and Pike
        (53068794, 65588105) => {}
        _ => { return false; }
    }

    let total_width = map.get_l(turn.id.src).width;
    let colors = vec![
        Color::WHITE,
        Color::RED,
        Color::ORANGE,
        Color::YELLOW,
        Color::GREEN,
        Color::BLUE,
        Color::hex("#8B00FF"),
        Color::WHITE,
    ];
    let band_width = total_width / (colors.len() as f64);
    let slice = turn
        .geom
        .exact_slice(total_width, turn.geom.length() - total_width)
        .must_shift_left(total_width / 2.0 - band_width / 2.0);
    for (idx, color) in colors.into_iter().enumerate() {
        batch.push(
            color,
            slice
                .must_shift_right(band_width * (idx as f64))
                .make_polygons(band_width),
        );
    }
    true
}

// TODO copied from DrawLane
fn perp_line(l: Line, length: Distance) -> Line {
    let pt1 = l.shift_right(length / 2.0).pt1();
    let pt2 = l.shift_left(length / 2.0).pt1();
    Line::must_new(pt1, pt2)
}<|MERGE_RESOLUTION|>--- conflicted
+++ resolved
@@ -146,13 +146,8 @@
                     .map(|(t, _)| *t != app.primary.sim.time())
                     .unwrap_or(true);
                 if recalc {
-<<<<<<< HEAD
                     let (idx, remaining, yellow_checker) =
-                        app.primary.sim.current_phase_and_remaining_time(self.id);
-=======
-                    let (idx, remaining) =
                         app.primary.sim.current_stage_and_remaining_time(self.id);
->>>>>>> f58b60d7
                     let mut batch = GeomBatch::new();
                     draw_signal_stage(
                         g.prerender,
