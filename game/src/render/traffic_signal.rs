use crate::app::App;
use crate::options::TrafficSignalStyle;
use crate::render::intersection::make_crosswalk;
use crate::render::{DrawTurnGroup, BIG_ARROW_THICKNESS};
use geom::{Angle, ArrowCap, Circle, Distance, Duration, Line, PolyLine, Pt2D};
<<<<<<< HEAD
use map_model::{IntersectionID, Phase, TurnPriority, SIDEWALK_THICKNESS};
use sim::YellowChecker;
=======
use map_model::{IntersectionID, Stage, TurnPriority, SIDEWALK_THICKNESS};
>>>>>>> f58b60d7
use std::collections::BTreeSet;
use widgetry::{Color, GeomBatch, Prerender, RewriteColor};

// Only draws a box when time_left is present
pub fn draw_signal_stage(
    prerender: &Prerender,
    stage: &Stage,
    i: IntersectionID,
    time_left: Option<Duration>,
    yellow_checker: Option<&dyn YellowChecker>,
    batch: &mut GeomBatch,
    app: &App,
    signal_style: TrafficSignalStyle,
) {
    let signal = app.primary.map.get_traffic_signal(i);

    match signal_style {
        TrafficSignalStyle::BAP => {
            let mut dont_walk = BTreeSet::new();
            let mut crossed_roads = BTreeSet::new();
            for g in signal.turn_groups.keys() {
                if g.crosswalk {
                    dont_walk.insert(g);
                    // TODO This is incorrect; some crosswalks hop over intermediate roads. How do
                    // we detect or plumb that?
                    crossed_roads.insert((g.from.id, g.parent));
                    crossed_roads.insert((g.to.id, g.parent));
                }
            }

<<<<<<< HEAD
            let percent = if let Some(t) = time_left {
                (t / phase.phase_type.simple_duration()) as f32
=======
            let (yellow_light, percent) = if let Some(t) = time_left {
                (
                    t <= Duration::seconds(5.0),
                    (t / stage.phase_type.simple_duration()) as f32,
                )
>>>>>>> f58b60d7
            } else {
                1.0
            };

            let yellow = Color::YELLOW;
            for g in &stage.protected_groups {
                if !g.crosswalk {
                    // TODO Maybe less if shoulders meet
                    let slice_start = if crossed_roads.contains(&(g.from.id, g.parent)) {
                        SIDEWALK_THICKNESS
                    } else {
                        Distance::ZERO
                    };
                    let slice_end = if crossed_roads.contains(&(g.to.id, g.parent)) {
                        SIDEWALK_THICKNESS
                    } else {
                        Distance::ZERO
                    };

                    let pl = &signal.turn_groups[g].geom;
                    batch.push(
                        if yellow_checker.is_none()
                            || !yellow_checker.unwrap().is_turn_group_yellow(g)
                        {
                            app.cs.signal_protected_turn.alpha(percent)
                        } else {
                            yellow
                        },
                        pl.exact_slice(slice_start, pl.length() - slice_end)
                            .make_arrow(BIG_ARROW_THICKNESS, ArrowCap::Triangle),
                    );
                } else {
                    let (center, angle) = crosswalk_icon(&signal.turn_groups[g].geom);
                    batch.append(
                        GeomBatch::load_svg(prerender, "system/assets/map/walk.svg")
                            .scale(0.07)
                            .centered_on(center)
                            .rotate(angle)
                            .color(RewriteColor::ChangeAlpha(percent)),
                    );
                    dont_walk.remove(g);
                }
            }
            for g in dont_walk {
                let (center, angle) = crosswalk_icon(&signal.turn_groups[g].geom);
                batch.append(
                    GeomBatch::load_svg(prerender, "system/assets/map/dont_walk.svg")
                        .scale(0.07)
                        .centered_on(center)
                        .rotate(angle),
                );
            }
            for g in &stage.yield_groups {
                assert!(!g.crosswalk);
                let pl = &signal.turn_groups[g].geom;
                batch.extend(
                    Color::BLACK,
                    pl.exact_slice(
                        SIDEWALK_THICKNESS - Distance::meters(0.1),
                        pl.length() - SIDEWALK_THICKNESS + Distance::meters(0.1),
                    )
                    .dashed_arrow(
                        BIG_ARROW_THICKNESS,
                        Distance::meters(1.2),
                        Distance::meters(0.3),
                        ArrowCap::Triangle,
                    ),
                );
                batch.extend(
                    if yellow_checker.is_none() || !yellow_checker.unwrap().is_turn_group_yellow(g)
                    {
                        app.cs.signal_protected_turn.alpha(percent)
                    } else {
                        yellow
                    },
                    pl.exact_slice(SIDEWALK_THICKNESS, pl.length() - SIDEWALK_THICKNESS)
                        .dashed_arrow(
                            BIG_ARROW_THICKNESS / 2.0,
                            Distance::meters(1.0),
                            Distance::meters(0.5),
                            ArrowCap::Triangle,
                        ),
                );
            }

            // No time_left box
            return;
        }
        TrafficSignalStyle::GroupArrows => {
            for g in &stage.yield_groups {
                assert!(!g.crosswalk);
                let arrow = signal.turn_groups[g]
                    .geom
                    .make_arrow(BIG_ARROW_THICKNESS * 2.0, ArrowCap::Triangle);
                batch.push(app.cs.signal_permitted_turn.alpha(0.3), arrow.clone());
                if let Ok(p) = arrow.to_outline(BIG_ARROW_THICKNESS / 2.0) {
                    batch.push(app.cs.signal_permitted_turn, p);
                }
            }
            let mut dont_walk = BTreeSet::new();
            for g in signal.turn_groups.keys() {
                if g.crosswalk {
                    dont_walk.insert(g);
                }
            }
            for g in &stage.protected_groups {
                if !g.crosswalk {
                    batch.push(
                        app.cs.signal_protected_turn,
                        signal.turn_groups[g]
                            .geom
                            .make_arrow(BIG_ARROW_THICKNESS * 2.0, ArrowCap::Triangle),
                    );
                } else {
                    let (center, angle) = crosswalk_icon(&signal.turn_groups[g].geom);
                    batch.append(
                        GeomBatch::load_svg(prerender, "system/assets/map/walk.svg")
                            .scale(0.07)
                            .centered_on(center)
                            .rotate(angle),
                    );
                    dont_walk.remove(g);
                }
            }
            for g in dont_walk {
                let (center, angle) = crosswalk_icon(&signal.turn_groups[g].geom);
                batch.append(
                    GeomBatch::load_svg(prerender, "system/assets/map/dont_walk.svg")
                        .scale(0.07)
                        .centered_on(center)
                        .rotate(angle),
                );
            }
        }
        TrafficSignalStyle::Sidewalks => {
            for g in &stage.yield_groups {
                assert!(!g.crosswalk);
                let arrow = signal.turn_groups[g]
                    .geom
                    .make_arrow(BIG_ARROW_THICKNESS * 2.0, ArrowCap::Triangle);
                batch.push(app.cs.signal_permitted_turn.alpha(0.3), arrow.clone());
                if let Ok(p) = arrow.to_outline(BIG_ARROW_THICKNESS / 2.0) {
                    batch.push(app.cs.signal_permitted_turn, p);
                }
            }
            for g in &stage.protected_groups {
                if g.crosswalk {
                    make_crosswalk(
                        batch,
                        app.primary.map.get_t(signal.turn_groups[g].members[0]),
                        &app.primary.map,
                        &app.cs,
                    );
                } else {
                    batch.push(
                        app.cs.signal_protected_turn,
                        signal.turn_groups[g]
                            .geom
                            .make_arrow(BIG_ARROW_THICKNESS * 2.0, ArrowCap::Triangle),
                    );
                }
            }
        }
        TrafficSignalStyle::Icons => {
            for g in DrawTurnGroup::for_i(i, &app.primary.map) {
                batch.push(app.cs.signal_turn_block_bg, g.block.clone());
                let arrow_color = match stage.get_priority_of_group(g.id) {
                    TurnPriority::Protected => app.cs.signal_protected_turn,
                    TurnPriority::Yield => app.cs.signal_permitted_turn.alpha(1.0),
                    TurnPriority::Banned => app.cs.signal_banned_turn,
                };
                batch.push(arrow_color, g.arrow.clone());
            }
        }
        TrafficSignalStyle::IndividualTurnArrows => {
            for turn in app.primary.map.get_turns_in_intersection(i) {
                if turn.between_sidewalks() {
                    continue;
                }
                match stage.get_priority_of_turn(turn.id, signal) {
                    TurnPriority::Protected => {
                        batch.push(
                            app.cs.signal_protected_turn,
                            turn.geom
                                .make_arrow(BIG_ARROW_THICKNESS * 2.0, ArrowCap::Triangle),
                        );
                    }
                    TurnPriority::Yield => {
                        let arrow = turn
                            .geom
                            .make_arrow(BIG_ARROW_THICKNESS * 2.0, ArrowCap::Triangle);
                        if let Ok(p) = arrow.to_outline(BIG_ARROW_THICKNESS / 2.0) {
                            batch.push(app.cs.signal_permitted_turn, p);
                        } else {
                            batch.push(app.cs.signal_permitted_turn, arrow);
                        }
                    }
                    TurnPriority::Banned => {}
                }
            }
        }
    }

    if time_left.is_none() {
        return;
    }

    let radius = Distance::meters(2.0);
    let center = app.primary.map.get_i(i).polygon.center();
    let percent = time_left.unwrap() / stage.phase_type.simple_duration();
    batch.push(
        app.cs.signal_box,
        Circle::new(center, 1.2 * radius).to_polygon(),
    );
    batch.push(
        app.cs.signal_spinner.alpha(0.3),
        Circle::new(center, radius).to_polygon(),
    );
    batch.push(
        app.cs.signal_spinner,
        Circle::new(center, radius).to_partial_polygon(percent),
    );
}

// TODO Kind of a hack to know that the second point is a better center.
// Returns (center, angle)
fn crosswalk_icon(geom: &PolyLine) -> (Pt2D, Angle) {
    let l = Line::must_new(geom.points()[1], geom.points()[2]);
    (
        l.dist_along(Distance::meters(1.0)).unwrap_or(l.pt1()),
        l.angle().shortest_rotation_towards(Angle::new_degs(90.0)),
    )
}<|MERGE_RESOLUTION|>--- conflicted
+++ resolved
@@ -3,12 +3,8 @@
 use crate::render::intersection::make_crosswalk;
 use crate::render::{DrawTurnGroup, BIG_ARROW_THICKNESS};
 use geom::{Angle, ArrowCap, Circle, Distance, Duration, Line, PolyLine, Pt2D};
-<<<<<<< HEAD
-use map_model::{IntersectionID, Phase, TurnPriority, SIDEWALK_THICKNESS};
+use map_model::{IntersectionID, Stage, TurnPriority, SIDEWALK_THICKNESS};
 use sim::YellowChecker;
-=======
-use map_model::{IntersectionID, Stage, TurnPriority, SIDEWALK_THICKNESS};
->>>>>>> f58b60d7
 use std::collections::BTreeSet;
 use widgetry::{Color, GeomBatch, Prerender, RewriteColor};
 
@@ -39,16 +35,8 @@
                 }
             }
 
-<<<<<<< HEAD
             let percent = if let Some(t) = time_left {
-                (t / phase.phase_type.simple_duration()) as f32
-=======
-            let (yellow_light, percent) = if let Some(t) = time_left {
-                (
-                    t <= Duration::seconds(5.0),
-                    (t / stage.phase_type.simple_duration()) as f32,
-                )
->>>>>>> f58b60d7
+                (t / stage.phase_type.simple_duration()) as f32
             } else {
                 1.0
             };
