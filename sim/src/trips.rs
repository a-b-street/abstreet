<<<<<<< HEAD
=======
// Manages people, each of which executes some trips through the day. Each trip is further broken
// down into legs -- for example, a driving trip might start with somebody walking to their car,
// driving somewhere, parking, and then walking to their final destination.
// https://dabreegster.github.io/abstreet/trafficsim/trips.html describes some of the variations.
//
// Here be dragons, keep hands and feet inside the ride at all times...

>>>>>>> 0f806b20
use std::collections::{BTreeMap, VecDeque};

use serde::{Deserialize, Serialize};

use abstutil::{deserialize_btreemap, serialize_btreemap, Counter};
use geom::{Duration, Speed, Time};
use map_model::{
    BuildingID, BusRouteID, BusStopID, IntersectionID, Map, Path, PathConstraints, PathRequest,
    Position,
};

use crate::sim::Ctx;
use crate::{
    AgentID, AgentType, AlertLocation, CarID, Command, CreateCar, CreatePedestrian, DrivingGoal,
    Event, IndividTrip, OffMapLocation, OrigPersonID, ParkedCar, ParkingSim, ParkingSpot,
    PedestrianID, PersonID, PersonSpec, Scenario, Scheduler, SidewalkPOI, SidewalkSpot, SpawnTrip,
    TransitSimState, TripID, TripPhaseType, TripPurpose, TripSpec, Vehicle, VehicleSpec,
    VehicleType, WalkingSimState,
};

#[derive(Serialize, Deserialize, Debug, Clone)]
pub struct TripManager {
    trips: Vec<Trip>,
    people: Vec<Person>,
    // For quick lookup of active agents
    #[serde(
        serialize_with = "serialize_btreemap",
        deserialize_with = "deserialize_btreemap"
    )]
    active_trip_mode: BTreeMap<AgentID, TripID>,
    unfinished_trips: usize,
    pub pathfinding_upfront: bool,

    car_id_counter: usize,

    events: Vec<Event>,
}

impl TripManager {
    pub fn new(pathfinding_upfront: bool) -> TripManager {
        TripManager {
            trips: Vec::new(),
            people: Vec::new(),
            active_trip_mode: BTreeMap::new(),
            unfinished_trips: 0,
            car_id_counter: 0,
            events: Vec::new(),
            pathfinding_upfront,
        }
    }

    // TODO assert the specs are correct yo
    pub fn new_person(
        &mut self,
        id: PersonID,
        orig_id: Option<OrigPersonID>,
        ped_speed: Speed,
        vehicle_specs: Vec<VehicleSpec>,
    ) {
        assert_eq!(id.0, self.people.len());
        let vehicles = vehicle_specs
            .into_iter()
            .map(|v| {
                let c = CarID(self.new_car_id(), v.vehicle_type);
                v.make(c, Some(id))
            })
            .collect();
        self.people.push(Person {
            id,
            orig_id,
            trips: Vec::new(),
            // The first new_trip will set this properly.
            state: PersonState::OffMap,
            ped: PedestrianID(id.0),
            ped_speed,
            vehicles,
            delayed_trips: Vec::new(),
            on_bus: None,
        });
    }
    pub fn random_person(&mut self, ped_speed: Speed, vehicle_specs: Vec<VehicleSpec>) -> &Person {
        let id = PersonID(self.people.len());
        self.new_person(id, None, ped_speed, vehicle_specs);
        self.get_person(id).unwrap()
    }

    pub fn new_car_id(&mut self) -> usize {
        let id = self.car_id_counter;
        self.car_id_counter += 1;
        id
    }

    pub fn new_trip(
        &mut self,
        person: PersonID,
        departure: Time,
        start: TripEndpoint,
        mode: TripMode,
        purpose: TripPurpose,
        modified: bool,
        legs: Vec<TripLeg>,
        map: &Map,
    ) -> TripID {
        assert!(!legs.is_empty());
        // TODO Make sure the legs constitute a valid state machine.

        let id = TripID(self.trips.len());
        let end = match legs.last() {
            Some(TripLeg::Walk(ref spot)) => match spot.connection {
                SidewalkPOI::Building(b) => TripEndpoint::Bldg(b),
                SidewalkPOI::Border(i, ref loc) => TripEndpoint::Border(i, loc.clone()),
                _ => unreachable!(),
            },
            Some(TripLeg::Drive(_, ref goal)) => match goal {
                DrivingGoal::ParkNear(b) => TripEndpoint::Bldg(*b),
                DrivingGoal::Border(i, _, loc) => TripEndpoint::Border(*i, loc.clone()),
            },
            Some(TripLeg::Remote(ref to)) => {
                TripEndpoint::Border(map.all_incoming_borders()[0].id, Some(to.clone()))
            }
            Some(TripLeg::RideBus(r, ref maybe_stop2)) => {
                assert!(maybe_stop2.is_none());
                // TODO No way to plumb OffMapLocation here
                TripEndpoint::Border(map.get_l(map.get_br(*r).end_border.unwrap()).dst_i, None)
            }
            _ => unreachable!(),
        };
        let trip = Trip {
            id,
            info: TripInfo {
                departure,
                mode,
                start,
                end,
                purpose,
                modified,
                capped: false,
                cancellation_reason: None,
            },
            person,
            started: false,
            finished_at: None,
            total_blocked_time: Duration::ZERO,
            legs: VecDeque::from(legs),
        };
        self.unfinished_trips += 1;
        let person = &mut self.people[trip.person.0];
        if person.trips.is_empty() {
            person.state = match trip.info.start {
                TripEndpoint::Bldg(b) => {
                    self.events
                        .push(Event::PersonEntersBuilding(trip.person, b));
                    PersonState::Inside(b)
                }
                TripEndpoint::Border(_, ref loc) => {
                    if let Some(loc) = loc {
                        self.events
                            .push(Event::PersonEntersRemoteBuilding(trip.person, loc.clone()));
                    }
                    PersonState::OffMap
                }
            };
        }
        if let Some(t) = person.trips.last() {
            // TODO If it's exactly ==, what?! See the ID.
            if self.trips[t.0].info.departure > trip.info.departure {
                panic!(
                    "{} has a trip starting at {}, then one at {}",
                    person.id, self.trips[t.0].info.departure, trip.info.departure
                );
            }
        }
        person.trips.push(id);
        self.trips.push(trip);
        id
    }

    pub fn agent_starting_trip_leg(&mut self, agent: AgentID, t: TripID) {
        if let Some(other) = self.active_trip_mode.get(&agent) {
            panic!("{} is doing both {} and {}?", agent, t, other);
        }
        self.active_trip_mode.insert(agent, t);
    }

    pub fn car_reached_parking_spot(
        &mut self,
        now: Time,
        car: CarID,
        spot: ParkingSpot,
        blocked_time: Duration,
        ctx: &mut Ctx,
    ) {
        let trip = &mut self.trips[self.active_trip_mode.remove(&AgentID::Car(car)).unwrap().0];
        trip.total_blocked_time += blocked_time;

        match trip.legs.pop_front() {
            Some(TripLeg::Drive(c, DrivingGoal::ParkNear(_))) => {
                assert_eq!(car, c);
            }
            _ => unreachable!(),
        };

        match &trip.legs[0] {
            TripLeg::Walk(to) => match (spot, &to.connection) {
                (ParkingSpot::Offstreet(b1, _), SidewalkPOI::Building(b2)) if b1 == *b2 => {
                    // Do the relevant parts of ped_reached_parking_spot.
                    assert_eq!(trip.legs.len(), 1);
                    assert!(!trip.finished_at.is_some());
                    trip.finished_at = Some(now);
                    self.unfinished_trips -= 1;
                    self.events.push(Event::TripFinished {
                        trip: trip.id,
                        mode: trip.info.mode,
                        total_time: now - trip.info.departure,
                        blocked_time: trip.total_blocked_time,
                    });
                    let person = trip.person;
                    self.people[person.0].state = PersonState::Inside(b1);
                    self.events.push(Event::PersonEntersBuilding(person, b1));
                    self.person_finished_trip(now, person, ctx);
                    return;
                }
                _ => {}
            },
            _ => unreachable!(),
        };

        if !trip.spawn_ped(
            now,
            SidewalkSpot::parking_spot(spot, ctx.map, ctx.parking),
            &self.people[trip.person.0],
            ctx.map,
            ctx.scheduler,
            &mut self.events,
        ) {
            self.unfinished_trips -= 1;
        }
    }

    pub fn ped_reached_parking_spot(
        &mut self,
        now: Time,
        ped: PedestrianID,
        spot: ParkingSpot,
        blocked_time: Duration,
        ctx: &mut Ctx,
    ) {
        self.events.push(Event::PedReachedParkingSpot(ped, spot));
        let trip = &mut self.trips[self
            .active_trip_mode
            .remove(&AgentID::Pedestrian(ped))
            .unwrap()
            .0];
        trip.total_blocked_time += blocked_time;

        trip.assert_walking_leg(SidewalkSpot::deferred_parking_spot());
        let parked_car = ctx.parking.get_car_at_spot(spot).unwrap().clone();
        let drive_to = match trip.legs[0] {
            TripLeg::Drive(c, ref to) => {
                assert_eq!(c, parked_car.vehicle.id);
                to.clone()
            }
            _ => unreachable!(),
        };

        let mut start =
            ctx.parking
                .spot_to_driving_pos(parked_car.spot, &parked_car.vehicle, ctx.map);
        match spot {
            ParkingSpot::Onstreet(_, _) => {}
            ParkingSpot::Offstreet(b, _) => {
                self.events
                    .push(Event::PersonEntersBuilding(trip.person, b));
                // Actually, to unpark, the car's front should be where it'll wind up at the end.
                start = Position::new(start.lane(), start.dist_along() + parked_car.vehicle.length);
            }
            ParkingSpot::Lot(_, _) => {
                start = Position::new(start.lane(), start.dist_along() + parked_car.vehicle.length);
            }
        }
        let end = drive_to.goal_pos(PathConstraints::Car, ctx.map).unwrap();
        let req = PathRequest {
            start,
            end,
            constraints: PathConstraints::Car,
        };

        match ctx.map.pathfind(req.clone()).and_then(|path| {
            ctx.cap.validate_path(
                &req,
                path,
                now,
                parked_car.vehicle.id,
                &mut trip.info.capped,
                ctx.map,
            )
        }) {
            Some(path) => {
                let router = drive_to.make_router(parked_car.vehicle.id, path, ctx.map);
                ctx.scheduler.push(
                    now,
                    Command::SpawnCar(
                        CreateCar::for_parked_car(
                            parked_car,
                            router,
                            req,
                            start.dist_along(),
                            trip.id,
                            trip.person,
                        ),
                        true,
                    ),
                );
            }
            None => {
                // Move the car to the destination...
                ctx.parking.remove_parked_car(parked_car.clone());
                let trip = trip.id;
                // TODO The reason might be exceeding the cap
                self.cancel_trip(
                    now,
                    trip,
                    format!("no path to drive from {} to {}", start, end),
                    Some(parked_car.vehicle),
                    ctx,
                );
            }
        }
    }

    pub fn ped_ready_to_bike(
        &mut self,
        now: Time,
        ped: PedestrianID,
        spot: SidewalkSpot,
        blocked_time: Duration,
        ctx: &mut Ctx,
    ) {
        let trip = &mut self.trips[self
            .active_trip_mode
            .remove(&AgentID::Pedestrian(ped))
            .unwrap()
            .0];
        trip.total_blocked_time += blocked_time;

        trip.assert_walking_leg(spot.clone());
        let (bike, drive_to) = match trip.legs[0] {
            TripLeg::Drive(bike, ref to) => (bike, to.clone()),
            _ => unreachable!(),
        };
        let driving_pos = match spot.connection {
            SidewalkPOI::BikeRack(p) => p,
            _ => unreachable!(),
        };

        let end = if let Some(end) = drive_to.goal_pos(PathConstraints::Bike, ctx.map) {
            end
        } else {
            let trip = trip.id;
            self.cancel_trip(
                now,
                trip,
                format!("no bike connection at {:?}", drive_to),
                None,
                ctx,
            );
            return;
        };
        let req = PathRequest {
            start: driving_pos,
            end,
            constraints: PathConstraints::Bike,
        };
        if let Some(router) = ctx
            .map
            .pathfind(req.clone())
            .map(|path| drive_to.make_router(bike, path, ctx.map))
        {
            ctx.scheduler.push(
                now,
                Command::SpawnCar(
                    CreateCar::for_appearing(
                        self.people[trip.person.0].get_vehicle(bike),
                        driving_pos,
                        router,
                        req,
                        trip.id,
                        trip.person,
                    ),
                    true,
                ),
            );
        } else {
            let trip = trip.id;
            self.cancel_trip(
                now,
                trip,
                format!(
                    "no path for the bike portion (or sidewalk connection at end), from {} to {}",
                    driving_pos, end
                ),
                None,
                ctx,
            );
        }
    }

    pub fn bike_reached_end(
        &mut self,
        now: Time,
        bike: CarID,
        bike_rack: SidewalkSpot,
        blocked_time: Duration,
        map: &Map,
        scheduler: &mut Scheduler,
    ) {
        self.events.push(Event::BikeStoppedAtSidewalk(
            bike,
            bike_rack.sidewalk_pos.lane(),
        ));
        let trip = &mut self.trips[self.active_trip_mode.remove(&AgentID::Car(bike)).unwrap().0];
        trip.total_blocked_time += blocked_time;

        match trip.legs.pop_front() {
            Some(TripLeg::Drive(c, DrivingGoal::ParkNear(_))) => {
                assert_eq!(c, bike);
            }
            _ => unreachable!(),
        };

        if !trip.spawn_ped(
            now,
            bike_rack,
            &self.people[trip.person.0],
            map,
            scheduler,
            &mut self.events,
        ) {
            self.unfinished_trips -= 1;
        }
    }

    pub fn ped_reached_building(
        &mut self,
        now: Time,
        ped: PedestrianID,
        bldg: BuildingID,
        blocked_time: Duration,
        ctx: &mut Ctx,
    ) {
        let trip = &mut self.trips[self
            .active_trip_mode
            .remove(&AgentID::Pedestrian(ped))
            .unwrap()
            .0];
        trip.total_blocked_time += blocked_time;

        trip.assert_walking_leg(SidewalkSpot::building(bldg, ctx.map));
        assert!(trip.legs.is_empty());
        assert!(!trip.finished_at.is_some());
        trip.finished_at = Some(now);
        self.unfinished_trips -= 1;
        self.events.push(Event::TripFinished {
            trip: trip.id,
            mode: trip.info.mode,
            total_time: now - trip.info.departure,
            blocked_time: trip.total_blocked_time,
        });
        let person = trip.person;
        self.people[person.0].state = PersonState::Inside(bldg);
        self.events.push(Event::PersonEntersBuilding(person, bldg));
        self.person_finished_trip(now, person, ctx);
    }

    // If no route is returned, the pedestrian boarded a bus immediately.
    pub fn ped_reached_bus_stop(
        &mut self,
        now: Time,
        ped: PedestrianID,
        stop: BusStopID,
        blocked_time: Duration,
        ctx: &mut Ctx,
        transit: &mut TransitSimState,
    ) -> Option<BusRouteID> {
        let trip = &mut self.trips[self.active_trip_mode[&AgentID::Pedestrian(ped)].0];
        trip.total_blocked_time += blocked_time;

        match trip.legs[0] {
            TripLeg::Walk(ref spot) => {
                assert_eq!(*spot, SidewalkSpot::bus_stop(stop, ctx.map));
            }
            _ => unreachable!(),
        }
        match trip.legs[1] {
            TripLeg::RideBus(route, maybe_stop2) => {
                self.events.push(Event::TripPhaseStarting(
                    trip.id,
                    trip.person,
                    None,
                    TripPhaseType::WaitingForBus(route, stop),
                ));
                if let Some(bus) = transit.ped_waiting_for_bus(
                    now,
                    ped,
                    trip.id,
                    trip.person,
                    stop,
                    route,
                    maybe_stop2,
                    ctx.map,
                ) {
                    trip.legs.pop_front();
                    self.active_trip_mode
                        .remove(&AgentID::Pedestrian(ped))
                        .unwrap();
                    self.active_trip_mode
                        .insert(AgentID::BusPassenger(trip.person, bus), trip.id);
                    self.people[trip.person.0].on_bus = Some(bus);
                    None
                } else {
                    Some(route)
                }
            }
            _ => unreachable!(),
        }
    }

    pub fn ped_boarded_bus(
        &mut self,
        now: Time,
        ped: PedestrianID,
        bus: CarID,
        blocked_time: Duration,
        walking: &mut WalkingSimState,
    ) -> (TripID, PersonID) {
        let trip = &mut self.trips[self
            .active_trip_mode
            .remove(&AgentID::Pedestrian(ped))
            .unwrap()
            .0];
        trip.total_blocked_time += blocked_time;

        trip.legs.pop_front();
        walking.ped_boarded_bus(now, ped);
        self.active_trip_mode
            .insert(AgentID::BusPassenger(trip.person, bus), trip.id);
        self.people[trip.person.0].on_bus = Some(bus);
        (trip.id, trip.person)
    }

    // TODO Need to characterize delay the bus experienced
    pub fn person_left_bus(&mut self, now: Time, person: PersonID, bus: CarID, ctx: &mut Ctx) {
        let trip = &mut self.trips[self
            .active_trip_mode
            .remove(&AgentID::BusPassenger(person, bus))
            .unwrap()
            .0];
        let start = match trip.legs.pop_front().unwrap() {
            TripLeg::RideBus(_, maybe_stop2) => SidewalkSpot::bus_stop(
                maybe_stop2.expect("someone left a bus, even though they should've ridden off-map"),
                ctx.map,
            ),
            _ => unreachable!(),
        };
        self.people[person.0].on_bus.take().unwrap();

        if !trip.spawn_ped(
            now,
            start,
            &self.people[trip.person.0],
            ctx.map,
            ctx.scheduler,
            &mut self.events,
        ) {
            self.unfinished_trips -= 1;
        }
    }

    pub fn ped_reached_border(
        &mut self,
        now: Time,
        ped: PedestrianID,
        i: IntersectionID,
        blocked_time: Duration,
        ctx: &mut Ctx,
    ) {
        let trip = &mut self.trips[self
            .active_trip_mode
            .remove(&AgentID::Pedestrian(ped))
            .unwrap()
            .0];
        trip.total_blocked_time += blocked_time;

        match trip.legs.pop_front() {
            Some(TripLeg::Walk(spot)) => match spot.connection {
                SidewalkPOI::Border(i2, _) => assert_eq!(i, i2),
                _ => unreachable!(),
            },
            _ => unreachable!(),
        }
        assert!(trip.legs.is_empty());
        assert!(!trip.finished_at.is_some());
        trip.finished_at = Some(now);
        self.unfinished_trips -= 1;
        self.events.push(Event::TripFinished {
            trip: trip.id,
            mode: trip.info.mode,
            total_time: now - trip.info.departure,
            blocked_time: trip.total_blocked_time,
        });
        let person = trip.person;
        if let TripEndpoint::Border(_, ref loc) = trip.info.end {
            self.events.push(Event::PersonLeavesMap(
                person,
                Some(AgentID::Pedestrian(ped)),
                i,
                loc.clone(),
            ));
        }
        self.people[person.0].state = PersonState::OffMap;
        self.person_finished_trip(now, person, ctx);
    }

    pub fn transit_rider_reached_border(
        &mut self,
        now: Time,
        person: PersonID,
        bus: CarID,
        ctx: &mut Ctx,
    ) {
        let agent = AgentID::BusPassenger(person, bus);
        let trip = &mut self.trips[self.active_trip_mode.remove(&agent).unwrap().0];

        match trip.legs.pop_front() {
            Some(TripLeg::RideBus(_, maybe_spot2)) => assert!(maybe_spot2.is_none()),
            _ => unreachable!(),
        }
        assert!(trip.legs.is_empty());
        assert!(!trip.finished_at.is_some());
        trip.finished_at = Some(now);
        self.unfinished_trips -= 1;
        self.events.push(Event::TripFinished {
            trip: trip.id,
            mode: trip.info.mode,
            total_time: now - trip.info.departure,
            blocked_time: trip.total_blocked_time,
        });
        let person = trip.person;
        if let TripEndpoint::Border(i, ref loc) = trip.info.end {
            self.events
                .push(Event::PersonLeavesMap(person, Some(agent), i, loc.clone()));
        } else {
            unreachable!()
        }
        self.people[person.0].state = PersonState::OffMap;
        self.person_finished_trip(now, person, ctx);
    }

    pub fn car_or_bike_reached_border(
        &mut self,
        now: Time,
        car: CarID,
        i: IntersectionID,
        blocked_time: Duration,
        ctx: &mut Ctx,
    ) {
        let trip = &mut self.trips[self.active_trip_mode.remove(&AgentID::Car(car)).unwrap().0];
        trip.total_blocked_time += blocked_time;

        match trip.legs.pop_front().unwrap() {
            TripLeg::Drive(c, DrivingGoal::Border(int, _, _)) => {
                assert_eq!(car, c);
                assert_eq!(i, int);
            }
            _ => unreachable!(),
        };
        assert!(trip.legs.is_empty());
        assert!(!trip.finished_at.is_some());
        trip.finished_at = Some(now);
        self.unfinished_trips -= 1;
        self.events.push(Event::TripFinished {
            trip: trip.id,
            mode: trip.info.mode,
            total_time: now - trip.info.departure,
            blocked_time: trip.total_blocked_time,
        });
        let person = trip.person;
        self.people[person.0].state = PersonState::OffMap;
        if let TripEndpoint::Border(_, ref loc) = trip.info.end {
            self.events.push(Event::PersonLeavesMap(
                person,
                Some(AgentID::Car(car)),
                i,
                loc.clone(),
            ));
        }
        self.person_finished_trip(now, person, ctx);
    }

    pub fn remote_trip_finished(&mut self, now: Time, id: TripID, ctx: &mut Ctx) {
        let trip = &mut self.trips[id.0];

        let to = match trip.legs.pop_front() {
            Some(TripLeg::Remote(to)) => to,
            _ => unreachable!(),
        };
        assert!(trip.legs.is_empty());
        assert!(!trip.finished_at.is_some());
        trip.finished_at = Some(now);
        self.unfinished_trips -= 1;
        self.events.push(Event::TripFinished {
            trip: trip.id,
            mode: trip.info.mode,
            total_time: now - trip.info.departure,
            blocked_time: trip.total_blocked_time,
        });
        let person = trip.person;
        self.events
            .push(Event::PersonEntersRemoteBuilding(person, to));
        self.people[person.0].state = PersonState::OffMap;
        self.person_finished_trip(now, person, ctx);
    }

    // Cancel a trip before it's started. The person will stay where they are.
    pub fn cancel_unstarted_trip(&mut self, id: TripID, reason: String) {
        let trip = &mut self.trips[id.0];
        self.unfinished_trips -= 1;
        trip.info.cancellation_reason = Some(reason);
        self.events.push(Event::TripCancelled(trip.id));
    }

    // Cancel a trip after it's started. The person will be magically warped to their destination,
    // along with their car, as if the trip had completed normally.
    pub fn cancel_trip(
        &mut self,
        now: Time,
        id: TripID,
        reason: String,
        abandoned_vehicle: Option<Vehicle>,
        ctx: &mut Ctx,
    ) {
        let trip = &mut self.trips[id.0];
        self.unfinished_trips -= 1;
        trip.info.cancellation_reason = Some(reason);
        self.events.push(Event::TripCancelled(trip.id));
        let person = trip.person;

        // Maintain consistentency for anyone listening to events
        if let PersonState::Inside(b) = self.people[person.0].state {
            self.events.push(Event::PersonLeavesBuilding(person, b));
        }
        match trip.info.end {
            TripEndpoint::Bldg(b) => {
                self.events.push(Event::PersonEntersBuilding(person, b));
            }
            TripEndpoint::Border(i, ref loc) => {
                self.events
                    .push(Event::PersonLeavesMap(person, None, i, loc.clone()));
            }
        }

        // Warp to the destination
        self.people[person.0].state = match trip.info.end {
            TripEndpoint::Bldg(b) => PersonState::Inside(b),
            TripEndpoint::Border(_, _) => PersonState::OffMap,
        };
        // Don't forget the car!
        if let Some(vehicle) = abandoned_vehicle {
            if vehicle.vehicle_type == VehicleType::Car {
                if let TripEndpoint::Bldg(b) = trip.info.end {
                    let driving_lane = ctx.map.find_driving_lane_near_building(b);
                    if let Some(spot) = ctx
                        .parking
                        .get_all_free_spots(Position::start(driving_lane), &vehicle, b, ctx.map)
                        // TODO Could pick something closer, but meh, cancelled trips are bugs
                        // anyway
                        .get(0)
                        .map(|(spot, _)| spot.clone())
                        .or_else(|| {
                            ctx.parking
                                .path_to_free_parking_spot(driving_lane, &vehicle, b, ctx.map)
                                .map(|(_, spot, _)| spot)
                        })
                    {
                        self.events.push(Event::Alert(
                            AlertLocation::Person(person),
                            format!(
                                "{} had a trip cancelled, and their car was warped to {:?}",
                                person, spot
                            ),
                        ));
                        ctx.parking.reserve_spot(spot);
                        ctx.parking.add_parked_car(ParkedCar {
                            vehicle,
                            spot,
                            parked_since: now,
                        });
                    } else {
                        self.events.push(Event::Alert(
                            AlertLocation::Person(person),
                            format!(
                                "{} had a trip cancelled, but nowhere to warp their car! Sucks.",
                                person
                            ),
                        ));
                    }
                }
            }
        } else {
            // If the trip was cancelled because we'e totally out of parking, don't forget to clean
            // this up.
            if let TripLeg::Drive(c, _) = &trip.legs[0] {
                if let Some(t) = self.active_trip_mode.remove(&AgentID::Car(*c)) {
                    assert_eq!(t, trip.id);
                }
            }
        }

        self.person_finished_trip(now, person, ctx);
    }

    pub fn active_agents(&self) -> Vec<AgentID> {
        self.active_trip_mode.keys().cloned().collect()
    }
    pub fn get_active_trips(&self) -> Vec<TripID> {
        self.active_trip_mode.values().cloned().collect()
    }
    pub fn active_agents_and_trips(&self) -> &BTreeMap<AgentID, TripID> {
        &self.active_trip_mode
    }
    pub fn num_active_agents(&self) -> usize {
        self.active_trip_mode.len()
    }

    pub fn trip_to_agent(&self, id: TripID) -> TripResult<AgentID> {
        if id.0 >= self.trips.len() {
            return TripResult::TripDoesntExist;
        }
        let trip = &self.trips[id.0];

        if trip.finished_at.is_some() {
            return TripResult::TripDone;
        }
        if trip.info.cancellation_reason.is_some() {
            return TripResult::TripCancelled;
        }
        if !trip.started {
            return TripResult::TripNotStarted;
        }

        let person = &self.people[trip.person.0];
        let a = match &trip.legs[0] {
            TripLeg::Walk(_) => AgentID::Pedestrian(person.ped),
            TripLeg::Drive(c, _) => AgentID::Car(*c),
            TripLeg::RideBus(_, _) => AgentID::BusPassenger(person.id, person.on_bus.unwrap()),
            TripLeg::Remote(_) => {
                return TripResult::RemoteTrip;
            }
        };
        if self.active_trip_mode.get(&a) == Some(&id) {
            TripResult::Ok(a)
        } else {
            //panic!("{} should be ongoing, but no agent in active_trip_mode", id);
            TripResult::ModeChange
        }
    }

    // This will be None for parked cars and buses. Should always work for pedestrians.
    pub fn agent_to_trip(&self, id: AgentID) -> Option<TripID> {
        self.active_trip_mode.get(&id).cloned()
    }

    pub fn debug_trip(&self, id: AgentID) {
        if let Some(t) = self.active_trip_mode.get(&id) {
            let trip = &self.trips[t.0];
            println!("{} has goal {:?}", trip.id, trip.legs.back().unwrap());
        } else {
            println!("{} has no trip, must be parked car", id);
        }
    }

    pub fn num_trips(&self) -> (usize, usize) {
        (
            self.trips.len() - self.unfinished_trips,
            self.unfinished_trips,
        )
    }
    pub fn num_agents(&self, transit: &TransitSimState) -> Counter<AgentType> {
        let mut cnt = Counter::new();
        for a in self.active_trip_mode.keys() {
            cnt.inc(a.to_type());
        }
        let (buses, trains) = transit.active_vehicles();
        cnt.add(AgentType::Bus, buses);
        cnt.add(AgentType::Train, trains);
        cnt
    }
    pub fn num_ppl(&self) -> (usize, usize, usize) {
        let mut ppl_in_bldg = 0;
        let mut ppl_off_map = 0;
        for p in &self.people {
            match p.state {
                PersonState::Trip(_) => {}
                PersonState::Inside(_) => {
                    ppl_in_bldg += 1;
                }
                PersonState::OffMap => {
                    ppl_off_map += 1;
                }
            }
        }
        (self.people.len(), ppl_in_bldg, ppl_off_map)
    }

    pub fn is_done(&self) -> bool {
        self.unfinished_trips == 0
    }

    pub fn collect_events(&mut self) -> Vec<Event> {
        std::mem::replace(&mut self.events, Vec::new())
    }

    pub fn trip_info(&self, id: TripID) -> TripInfo {
        self.trips[id.0].info.clone()
    }
    pub fn all_trip_info(&self) -> Vec<(TripID, TripInfo)> {
        self.trips.iter().map(|t| (t.id, t.info.clone())).collect()
    }
    pub fn finished_trip_time(&self, id: TripID) -> Option<(Duration, Duration)> {
        let t = &self.trips[id.0];
        Some((t.finished_at? - t.info.departure, t.total_blocked_time))
    }
    pub fn trip_blocked_time(&self, id: TripID) -> Duration {
        let t = &self.trips[id.0];
        t.total_blocked_time
    }
    pub fn bldg_to_people(&self, b: BuildingID) -> Vec<PersonID> {
        let mut people = Vec::new();
        for p in &self.people {
            if p.state == PersonState::Inside(b) {
                people.push(p.id);
            }
        }
        people
    }

    pub fn get_person(&self, p: PersonID) -> Option<&Person> {
        self.people.get(p.0)
    }
    pub fn get_all_people(&self) -> &Vec<Person> {
        &self.people
    }

    pub fn trip_to_person(&self, id: TripID) -> PersonID {
        self.trips[id.0].person
    }

    fn person_finished_trip(&mut self, now: Time, person: PersonID, ctx: &mut Ctx) {
        let person = &mut self.people[person.0];
        if person.delayed_trips.is_empty() {
            return;
        }
        let (trip, spec, maybe_req, maybe_path) = person.delayed_trips.remove(0);
        if false {
            self.events.push(Event::Alert(
                AlertLocation::Person(person.id),
                format!(
                    "{} just freed up, so starting delayed trip {}",
                    person.id, trip
                ),
            ));
        }
        self.start_trip(now, trip, spec, maybe_req, maybe_path, ctx);
    }

    pub fn start_trip(
        &mut self,
        now: Time,
        trip: TripID,
        spec: TripSpec,
        maybe_req: Option<PathRequest>,
        mut maybe_path: Option<Path>,
        ctx: &mut Ctx,
    ) {
        assert!(self.trips[trip.0].info.cancellation_reason.is_none());
        if !self.pathfinding_upfront && maybe_path.is_none() && maybe_req.is_some() {
            maybe_path = ctx.map.pathfind(maybe_req.clone().unwrap());
        }

        let person = &mut self.people[self.trips[trip.0].person.0];
        if let PersonState::Trip(_) = person.state {
            // Previous trip isn't done. Defer this one!
            if false {
                self.events.push(Event::Alert(
                    AlertLocation::Person(person.id),
                    format!(
                        "{} is still doing a trip, so not starting {} yet",
                        person.id, trip
                    ),
                ));
            }
            person
                .delayed_trips
                .push((trip, spec, maybe_req, maybe_path));
            self.events.push(Event::TripPhaseStarting(
                trip,
                person.id,
                None,
                TripPhaseType::DelayedStart,
            ));
            return;
        }
        self.trips[trip.0].started = true;

        match spec {
            TripSpec::VehicleAppearing {
                start_pos,
                goal,
                retry_if_no_room,
                use_vehicle,
                origin,
            } => {
                assert_eq!(person.state, PersonState::OffMap);
                self.events.push(Event::PersonEntersMap(
                    person.id,
                    AgentID::Car(use_vehicle),
                    ctx.map.get_l(start_pos.lane()).src_i,
                    origin,
                ));
                person.state = PersonState::Trip(trip);

                let vehicle = person.get_vehicle(use_vehicle);
                assert!(ctx.parking.lookup_parked_car(vehicle.id).is_none());
                let req = maybe_req.unwrap();
                let person = person.id;
                match maybe_path.and_then(|path| {
                    ctx.cap.validate_path(
                        &req,
                        path,
                        now,
                        vehicle.id,
                        &mut self.trips[trip.0].info.capped,
                        ctx.map,
                    )
                }) {
                    Some(path) => {
                        let router = goal.make_router(vehicle.id, path, ctx.map);
                        ctx.scheduler.push(
                            now,
                            Command::SpawnCar(
                                CreateCar::for_appearing(
                                    vehicle, start_pos, router, req, trip, person,
                                ),
                                retry_if_no_room,
                            ),
                        );
                    }
                    None => {
                        // TODO Reason might be related to cap
                        self.cancel_trip(
                            now,
                            trip,
                            format!(
                                "VehicleAppearing trip couldn't find the first path: {}",
                                req
                            ),
                            Some(vehicle),
                            ctx,
                        );
                    }
                }
            }
            TripSpec::NoRoomToSpawn {
                i,
                use_vehicle,
                error,
                ..
            } => {
                let vehicle = person.get_vehicle(use_vehicle);
                self.cancel_trip(
                    now,
                    trip,
                    format!("couldn't spawn at border {}: {}", i, error),
                    Some(vehicle),
                    ctx,
                );
            }
            TripSpec::UsingParkedCar {
                car, start_bldg, ..
            } => {
                assert_eq!(person.state, PersonState::Inside(start_bldg));
                person.state = PersonState::Trip(trip);

                // TODO For now, use the car we decided to statically. That makes sense in most
                // cases.

                if let Some(parked_car) = ctx.parking.lookup_parked_car(car).cloned() {
                    let start = SidewalkSpot::building(start_bldg, ctx.map);
                    let walking_goal =
                        SidewalkSpot::parking_spot(parked_car.spot, ctx.map, ctx.parking);
                    let req = PathRequest {
                        start: start.sidewalk_pos,
                        end: walking_goal.sidewalk_pos,
                        constraints: PathConstraints::Pedestrian,
                    };
                    if let Some(path) = ctx.map.pathfind(req.clone()) {
                        ctx.scheduler.push(
                            now,
                            Command::SpawnPed(CreatePedestrian {
                                id: person.ped,
                                speed: person.ped_speed,
                                start,
                                goal: walking_goal,
                                path,
                                req,
                                trip,
                                person: person.id,
                            }),
                        );
                    } else {
                        // Move the car to the destination
                        ctx.parking.remove_parked_car(parked_car.clone());
                        self.cancel_trip(
                            now,
                            trip,
                            format!("UsingParkedCar trip couldn't find the walking path {}", req),
                            Some(parked_car.vehicle),
                            ctx,
                        );
                    }
                } else {
                    // This should only happen when a driving trip has been cancelled and there was
                    // absolutely no room to warp the car.
                    self.cancel_trip(
                        now,
                        trip,
                        format!("should have {} parked somewhere, but it's unavailable", car),
                        None,
                        ctx,
                    );
                }
            }
            TripSpec::JustWalking { start, goal } => {
                assert_eq!(
                    person.state,
                    match start.connection {
                        SidewalkPOI::Building(b) => PersonState::Inside(b),
                        SidewalkPOI::Border(i, ref loc) => {
                            self.events.push(Event::PersonEntersMap(
                                person.id,
                                AgentID::Pedestrian(person.ped),
                                i,
                                loc.clone(),
                            ));
                            PersonState::OffMap
                        }
                        SidewalkPOI::SuddenlyAppear => {
                            // Unclear which end of the sidewalk this person should be associated
                            // with. For interactively spawned people, doesn't really matter.
                            self.events.push(Event::PersonEntersMap(
                                person.id,
                                AgentID::Pedestrian(person.ped),
                                ctx.map.get_l(start.sidewalk_pos.lane()).src_i,
                                None,
                            ));
                            PersonState::OffMap
                        }
                        _ => unreachable!(),
                    }
                );
                person.state = PersonState::Trip(trip);

                let req = maybe_req.unwrap();
                if let Some(path) = maybe_path {
                    ctx.scheduler.push(
                        now,
                        Command::SpawnPed(CreatePedestrian {
                            id: person.ped,
                            speed: person.ped_speed,
                            start,
                            goal,
                            path,
                            req,
                            trip,
                            person: person.id,
                        }),
                    );
                } else {
                    self.cancel_trip(
                        now,
                        trip,
                        format!("JustWalking trip couldn't find the first path {}", req),
                        None,
                        ctx,
                    );
                }
            }
            TripSpec::UsingBike { start, .. } => {
                assert_eq!(person.state, PersonState::Inside(start));
                person.state = PersonState::Trip(trip);

                if let Some(walk_to) = SidewalkSpot::bike_rack(start, ctx.map) {
                    let req = maybe_req.unwrap();
                    if let Some(path) = maybe_path {
                        ctx.scheduler.push(
                            now,
                            Command::SpawnPed(CreatePedestrian {
                                id: person.ped,
                                speed: person.ped_speed,
                                start: SidewalkSpot::building(start, ctx.map),
                                goal: walk_to,
                                path,
                                req,
                                trip,
                                person: person.id,
                            }),
                        );
                    } else {
                        self.cancel_trip(
                            now,
                            trip,
                            format!("UsingBike trip couldn't find the first path {}", req),
                            None,
                            ctx,
                        );
                    }
                } else {
                    self.cancel_trip(
                        now,
                        trip,
                        format!(
                            "UsingBike trip couldn't find a way to start biking from {}",
                            start
                        ),
                        None,
                        ctx,
                    );
                }
            }
            TripSpec::UsingTransit { start, stop1, .. } => {
                assert_eq!(
                    person.state,
                    match start.connection {
                        SidewalkPOI::Building(b) => PersonState::Inside(b),
                        SidewalkPOI::Border(i, ref loc) => {
                            self.events.push(Event::PersonEntersMap(
                                person.id,
                                AgentID::Pedestrian(person.ped),
                                i,
                                loc.clone(),
                            ));
                            PersonState::OffMap
                        }
                        SidewalkPOI::SuddenlyAppear => {
                            // Unclear which end of the sidewalk this person should be associated
                            // with. For interactively spawned people, doesn't really matter.
                            self.events.push(Event::PersonEntersMap(
                                person.id,
                                AgentID::Pedestrian(person.ped),
                                ctx.map.get_l(start.sidewalk_pos.lane()).src_i,
                                None,
                            ));
                            PersonState::OffMap
                        }
                        _ => unreachable!(),
                    }
                );
                person.state = PersonState::Trip(trip);

                let walk_to = SidewalkSpot::bus_stop(stop1, ctx.map);
                let req = maybe_req.unwrap();
                if let Some(path) = maybe_path {
                    ctx.scheduler.push(
                        now,
                        Command::SpawnPed(CreatePedestrian {
                            id: person.ped,
                            speed: person.ped_speed,
                            start,
                            goal: walk_to,
                            path,
                            req,
                            trip,
                            person: person.id,
                        }),
                    );
                } else {
                    self.cancel_trip(
                        now,
                        trip,
                        format!("UsingTransit trip couldn't find the first path {}", req),
                        None,
                        ctx,
                    );
                }
            }
            TripSpec::Remote {
                trip_time, from, ..
            } => {
                assert_eq!(person.state, PersonState::OffMap);
                person.state = PersonState::Trip(trip);
                self.events
                    .push(Event::PersonLeavesRemoteBuilding(person.id, from));
                ctx.scheduler
                    .push(now + trip_time, Command::FinishRemoteTrip(trip));
                self.events.push(Event::TripPhaseStarting(
                    trip,
                    person.id,
                    None,
                    TripPhaseType::Remote,
                ));
            }
        }
    }

    pub fn all_arrivals_at_border(&self, at: IntersectionID) -> Vec<(Time, AgentType)> {
        let mut times = Vec::new();
        for t in &self.trips {
            if t.info.cancellation_reason.is_some() {
                continue;
            }
            if let TripEndpoint::Border(i, _) = t.info.start {
                if i == at {
                    // We can make some assumptions here.
                    let agent_type = match t.info.mode {
                        TripMode::Walk => AgentType::Pedestrian,
                        TripMode::Bike => AgentType::Bike,
                        TripMode::Drive => AgentType::Car,
                        // TODO Not true for long. People will be able to spawn at borders already
                        // on a bus.
                        TripMode::Transit => AgentType::Pedestrian,
                    };
                    times.push((t.info.departure, agent_type));
                }
            }
        }
        times.sort();
        times
    }

    // TODO This could be lossy. There are a few layers in spawning trips, and things like
    // spawn_agents_around reach into one of the middle layers directly. So here in TripManager, we
    // might not have retained enough state to create a proper scenario. But this should work
    // reasonably for most cases.
    pub fn generate_scenario(&self, map: &Map, name: String) -> Scenario {
        let mut scenario = Scenario::empty(map, &name);
        for p in &self.people {
            scenario.people.push(PersonSpec {
                id: p.id,
                orig_id: p.orig_id,
                trips: p
                    .trips
                    .iter()
                    .filter_map(|t| {
                        let trip = &self.trips[t.0];
                        SpawnTrip::new(
                            trip.info.start.clone(),
                            trip.info.end.clone(),
                            trip.info.mode,
                            map,
                        )
                        .map(|spawn| {
                            IndividTrip::new(trip.info.departure, trip.info.purpose, spawn)
                        })
                    })
                    .collect(),
            });
        }
        scenario
    }
}

#[derive(Serialize, Deserialize, Debug, Clone)]
struct Trip {
    id: TripID,
    info: TripInfo,
    started: bool,
    finished_at: Option<Time>,
    total_blocked_time: Duration,
    legs: VecDeque<TripLeg>,
    person: PersonID,
}

#[derive(Serialize, Deserialize, Debug, Clone)]
pub struct TripInfo {
    // Scheduled departure; the start may be delayed if the previous trip is taking too long.
    pub departure: Time,
    pub mode: TripMode,
    pub start: TripEndpoint,
    pub end: TripEndpoint,
    pub purpose: TripPurpose,
    // Did a ScenarioModifier apply to this?
    pub modified: bool,
    // Was this trip affected by a congestion cap?
    pub capped: bool,
    pub cancellation_reason: Option<String>,
}

impl Trip {
    // Returns true if this succeeds. If not, trip cancelled.
    fn spawn_ped(
        &self,
        now: Time,
        start: SidewalkSpot,
        person: &Person,
        map: &Map,
        scheduler: &mut Scheduler,
        events: &mut Vec<Event>,
    ) -> bool {
        let walk_to = match self.legs[0] {
            TripLeg::Walk(ref to) => to.clone(),
            _ => unreachable!(),
        };

        let req = PathRequest {
            start: start.sidewalk_pos,
            end: walk_to.sidewalk_pos,
            constraints: PathConstraints::Pedestrian,
        };
        let path = if let Some(p) = map.pathfind(req.clone()) {
            p
        } else {
            events.push(Event::Alert(
                AlertLocation::Person(self.person),
                format!(
                    "Cancelling {} because no path for the walking portion! {:?} to {:?}",
                    self.id, start, walk_to
                ),
            ));
            return false;
        };

        scheduler.push(
            now,
            Command::SpawnPed(CreatePedestrian {
                id: person.ped,
                speed: person.ped_speed,
                start,
                goal: walk_to,
                path,
                req,
                trip: self.id,
                person: self.person,
            }),
        );
        true
    }

    fn assert_walking_leg(&mut self, goal: SidewalkSpot) {
        match self.legs.pop_front() {
            Some(TripLeg::Walk(spot)) => {
                assert_eq!(goal, spot);
            }
            _ => unreachable!(),
        }
    }
}

// These don't specify where the leg starts, since it might be unknown -- like when we drive and
// don't know where we'll wind up parking.
#[derive(Serialize, Deserialize, PartialEq, Debug, Clone)]
pub enum TripLeg {
    Walk(SidewalkSpot),
    // A person may own many vehicles, so specify which they use
    Drive(CarID, DrivingGoal),
    // Maybe get off at a stop, maybe ride off-map
    RideBus(BusRouteID, Option<BusStopID>),
    Remote(OffMapLocation),
}

#[derive(Serialize, Deserialize, PartialEq, Eq, Debug, Clone, Copy, PartialOrd, Ord)]
pub enum TripMode {
    Walk,
    Bike,
    Transit,
    Drive,
}

impl TripMode {
    pub fn all() -> Vec<TripMode> {
        vec![
            TripMode::Walk,
            TripMode::Bike,
            TripMode::Transit,
            TripMode::Drive,
        ]
    }

    pub fn verb(self) -> &'static str {
        match self {
            TripMode::Walk => "walk",
            TripMode::Bike => "bike",
            TripMode::Transit => "use transit",
            TripMode::Drive => "drive",
        }
    }

    // If I used "present participle" in a method name, I'd never live it down.
    pub fn ongoing_verb(self) -> &'static str {
        match self {
            TripMode::Walk => "walking",
            TripMode::Bike => "biking",
            TripMode::Transit => "using transit",
            TripMode::Drive => "driving",
        }
    }

    pub fn noun(self) -> &'static str {
        match self {
            TripMode::Walk => "Pedestrian",
            TripMode::Bike => "Bike",
            TripMode::Transit => "Bus",
            TripMode::Drive => "Car",
        }
    }

    pub fn to_constraints(self) -> PathConstraints {
        match self {
            TripMode::Walk => PathConstraints::Pedestrian,
            TripMode::Bike => PathConstraints::Bike,
            // TODO WRONG
            TripMode::Transit => PathConstraints::Bus,
            TripMode::Drive => PathConstraints::Car,
        }
    }

    pub fn from_constraints(c: PathConstraints) -> TripMode {
        match c {
            PathConstraints::Pedestrian => TripMode::Walk,
            PathConstraints::Bike => TripMode::Bike,
            // TODO The bijection breaks down... transit rider vs train vs bus...
            PathConstraints::Bus | PathConstraints::Train => TripMode::Transit,
            PathConstraints::Car => TripMode::Drive,
        }
    }
}

#[derive(Serialize, Deserialize, PartialEq, Eq, PartialOrd, Ord, Debug, Clone)]
pub enum TripEndpoint {
    Bldg(BuildingID),
    Border(IntersectionID, Option<OffMapLocation>),
}

impl TripEndpoint {
    pub fn path_req(
        from: TripEndpoint,
        to: TripEndpoint,
        mode: TripMode,
        map: &Map,
    ) -> Option<PathRequest> {
        Some(PathRequest {
            start: pos(from, mode, true, map)?,
            end: pos(to, mode, false, map)?,
            constraints: match mode {
                TripMode::Walk | TripMode::Transit => PathConstraints::Pedestrian,
                TripMode::Drive => PathConstraints::Car,
                TripMode::Bike => PathConstraints::Bike,
            },
        })
    }
}

fn pos(endpt: TripEndpoint, mode: TripMode, from: bool, map: &Map) -> Option<Position> {
    match endpt {
        TripEndpoint::Bldg(b) => match mode {
            TripMode::Walk | TripMode::Transit => Some(map.get_b(b).sidewalk_pos),
            TripMode::Bike => Some(DrivingGoal::ParkNear(b).goal_pos(PathConstraints::Bike, map)?),
            TripMode::Drive => Some(
                DrivingGoal::ParkNear(b)
                    .goal_pos(PathConstraints::Car, map)
                    .unwrap(),
            ),
        },
        TripEndpoint::Border(i, _) => match mode {
            TripMode::Walk | TripMode::Transit => if from {
                SidewalkSpot::start_at_border(i, None, map)
            } else {
                SidewalkSpot::end_at_border(i, None, map)
            }
            .map(|spot| spot.sidewalk_pos),
            TripMode::Bike | TripMode::Drive => (if from {
                map.get_i(i).some_outgoing_road(map)
            } else {
                map.get_i(i).some_incoming_road(map)
            })
            .and_then(|dr| {
                dr.lanes(
                    if mode == TripMode::Bike {
                        PathConstraints::Bike
                    } else {
                        PathConstraints::Car
                    },
                    map,
                )
                .get(0)
                .map(|l| Position::start(*l))
            }),
        },
    }
}

pub enum TripResult<T> {
    Ok(T),
    ModeChange,
    TripDone,
    TripDoesntExist,
    TripNotStarted,
    TripCancelled,
    RemoteTrip,
}

impl<T> TripResult<T> {
    pub fn ok(self) -> Option<T> {
        match self {
            TripResult::Ok(data) => Some(data),
            _ => None,
        }
    }

    pub fn propagate_error<X>(self) -> TripResult<X> {
        match self {
            TripResult::Ok(_) => panic!("TripResult is Ok, can't propagate_error"),
            TripResult::ModeChange => TripResult::ModeChange,
            TripResult::TripDone => TripResult::TripDone,
            TripResult::TripDoesntExist => TripResult::TripDoesntExist,
            TripResult::TripNotStarted => TripResult::TripNotStarted,
            TripResult::TripCancelled => TripResult::TripCancelled,
            TripResult::RemoteTrip => TripResult::RemoteTrip,
        }
    }
}

#[derive(Serialize, Deserialize, Debug, Clone)]
pub struct Person {
    pub id: PersonID,
    pub orig_id: Option<OrigPersonID>,
    pub trips: Vec<TripID>,
    // TODO home
    pub state: PersonState,

    pub ped: PedestrianID,
    pub ped_speed: Speed,
    // Both cars and bikes
    pub vehicles: Vec<Vehicle>,

    delayed_trips: Vec<(TripID, TripSpec, Option<PathRequest>, Option<Path>)>,
    on_bus: Option<CarID>,
}

impl Person {
    pub(crate) fn get_vehicle(&self, id: CarID) -> Vehicle {
        self.vehicles.iter().find(|v| v.id == id).unwrap().clone()
    }
}

#[derive(Serialize, Deserialize, PartialEq, Debug, Clone)]
pub enum PersonState {
    Trip(TripID),
    Inside(BuildingID),
    OffMap,
}

impl TripEndpoint {
    pub(crate) fn start_sidewalk_spot(&self, map: &Map) -> Option<SidewalkSpot> {
        match self {
            TripEndpoint::Bldg(b) => Some(SidewalkSpot::building(*b, map)),
            TripEndpoint::Border(i, origin) => {
                SidewalkSpot::start_at_border(*i, origin.clone(), map)
            }
        }
    }

    pub(crate) fn end_sidewalk_spot(&self, map: &Map) -> Option<SidewalkSpot> {
        match self {
            TripEndpoint::Bldg(b) => Some(SidewalkSpot::building(*b, map)),
            TripEndpoint::Border(i, destination) => {
                SidewalkSpot::end_at_border(*i, destination.clone(), map)
            }
        }
    }

    pub(crate) fn driving_goal(
        &self,
        constraints: PathConstraints,
        map: &Map,
    ) -> Option<DrivingGoal> {
        match self {
            TripEndpoint::Bldg(b) => Some(DrivingGoal::ParkNear(*b)),
            TripEndpoint::Border(i, destination) => DrivingGoal::end_at_border(
                map.get_i(*i).some_incoming_road(map)?,
                constraints,
                destination.clone(),
                map,
            ),
        }
    }
}<|MERGE_RESOLUTION|>--- conflicted
+++ resolved
@@ -1,5 +1,3 @@
-<<<<<<< HEAD
-=======
 // Manages people, each of which executes some trips through the day. Each trip is further broken
 // down into legs -- for example, a driving trip might start with somebody walking to their car,
 // driving somewhere, parking, and then walking to their final destination.
@@ -7,7 +5,6 @@
 //
 // Here be dragons, keep hands and feet inside the ride at all times...
 
->>>>>>> 0f806b20
 use std::collections::{BTreeMap, VecDeque};
 
 use serde::{Deserialize, Serialize};
