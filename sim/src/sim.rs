--- conflicted
+++ resolved
@@ -1131,14 +1131,10 @@
             .max(Time::START_OF_DAY + Duration::hours(24))
     }
 
-<<<<<<< HEAD
-    pub fn current_phase_and_remaining_time(
+    pub fn current_stage_and_remaining_time(
         &self,
         i: IntersectionID,
     ) -> (usize, Duration, &dyn YellowChecker) {
-=======
-    pub fn current_stage_and_remaining_time(&self, i: IntersectionID) -> (usize, Duration) {
->>>>>>> f58b60d7
         self.intersections
             .current_stage_and_remaining_time(self.time, i)
     }
