use crate::mechanics::car::Car;
use crate::mechanics::traffic_signals::{
    actuate_traffic_signal, update_traffic_signal, TrafficSignalState, YellowChecker,
};
use crate::mechanics::Queue;
use crate::{AgentID, AlertLocation, CarID, Command, Event, Scheduler, Speed};
use abstutil::{deserialize_btreemap, retain_btreeset, serialize_btreemap};
use geom::{Duration, Time};
use map_model::{
    ControlStopSign, ControlTrafficSignal, IntersectionID, LaneID, Map, RoadID, Traversable,
    TurnID, TurnPriority, TurnType,
};
use serde::{Deserialize, Serialize};
use std::collections::{BTreeMap, BTreeSet, HashSet};

const WAIT_AT_STOP_SIGN: Duration = Duration::const_seconds(0.5);
const WAIT_BEFORE_YIELD_AT_TRAFFIC_SIGNAL: Duration = Duration::const_seconds(0.2);

#[derive(Serialize, Deserialize, Clone)]
pub struct IntersectionSimState {
    state: BTreeMap<IntersectionID, State>,
    traffic_signal_state: BTreeMap<IntersectionID, TrafficSignalState>,
    use_freeform_policy_everywhere: bool,
    dont_block_the_box: bool,
    break_turn_conflict_cycles: bool,
    handle_uber_turns: bool,
    // (x, y) means x is blocked by y. It's a many-to-many relationship. TODO Better data
    // structure.
    blocked_by: BTreeSet<(CarID, CarID)>,
    events: Vec<Event>,
}

#[derive(Clone, Serialize, Deserialize)]
struct State {
    id: IntersectionID,
    accepted: BTreeSet<Request>,
    // Track when a request is first made.
    #[serde(
        serialize_with = "serialize_btreemap",
        deserialize_with = "deserialize_btreemap"
    )]
    waiting: BTreeMap<Request, Time>,
    // When a vehicle begins an uber-turn, reserve the future turns to ensure they're able to
    // complete the entire sequence. This is especially necessary since groups of traffic signals
    // are not yet configured as one.
    reserved: BTreeSet<Request>,
<<<<<<< HEAD
=======

    // Only relevant for traffic signals
    current_stage: usize,
    stage_ends_at: Time,
>>>>>>> f58b60d7
}

#[derive(PartialEq, Eq, PartialOrd, Ord, Serialize, Deserialize, Clone, Debug)]
struct Request {
    agent: AgentID,
    turn: TurnID,
}

impl IntersectionSimState {
    pub fn new(
        map: &Map,
        scheduler: &mut Scheduler,
        use_freeform_policy_everywhere: bool,
        dont_block_the_box: bool,
        break_turn_conflict_cycles: bool,
        handle_uber_turns: bool,
    ) -> IntersectionSimState {
        let mut sim = IntersectionSimState {
            state: BTreeMap::new(),
            traffic_signal_state: BTreeMap::new(),
            use_freeform_policy_everywhere,
            dont_block_the_box,
            break_turn_conflict_cycles,
            handle_uber_turns,
            blocked_by: BTreeSet::new(),
            events: Vec::new(),
        };
        for i in map.all_intersections() {
            let state = State {
                id: i.id,
                accepted: BTreeSet::new(),
                waiting: BTreeMap::new(),
                reserved: BTreeSet::new(),
<<<<<<< HEAD
=======
                current_stage: 0,
                stage_ends_at: Time::START_OF_DAY,
>>>>>>> f58b60d7
            };

            if i.is_traffic_signal() && !use_freeform_policy_everywhere {
                let signal = map.get_traffic_signal(i.id);
<<<<<<< HEAD
                let traffic_signal_state = TrafficSignalState::new(signal);

                scheduler.push_now(Command::UpdateIntersection(i.id, None, None));

                sim.traffic_signal_state.insert(i.id, traffic_signal_state);
=======
                // What stage are we starting with?
                let mut offset = signal.offset;
                loop {
                    let dt = signal.stages[state.current_stage]
                        .phase_type
                        .simple_duration();
                    if offset >= dt {
                        offset -= dt;
                        state.current_stage += 1;
                        if state.current_stage == signal.stages.len() {
                            state.current_stage = 0;
                        }
                    } else {
                        state.stage_ends_at = Time::START_OF_DAY + dt - offset;
                        break;
                    }
                }
                scheduler.push(state.stage_ends_at, Command::UpdateIntersection(i.id));
>>>>>>> f58b60d7
            }
            sim.state.insert(i.id, state);
        }
        sim
    }

    pub fn nobody_headed_towards(&self, lane: LaneID, i: IntersectionID) -> bool {
        let state = &self.state[&i];
        !state
            .accepted
            .iter()
            .chain(state.reserved.iter())
            .any(|req| req.turn.dst == lane)
    }

    pub fn turn_finished(
        &mut self,
        now: Time,
        agent: AgentID,
        turn: TurnID,
        scheduler: &mut Scheduler,
        map: &Map,
    ) {
        let state = self.state.get_mut(&turn.parent).unwrap();
        assert!(state.accepted.remove(&Request { agent, turn }));
        state.reserved.remove(&Request { agent, turn });
        if map.get_t(turn).turn_type != TurnType::SharedSidewalkCorner {
            self.wakeup_waiting(now, turn.parent, scheduler, map);
        }
        if self.break_turn_conflict_cycles {
            if let AgentID::Car(car) = agent {
                retain_btreeset(&mut self.blocked_by, |(_, c)| *c != car);
            }
        }
    }

    // For deleting cars
    pub fn cancel_request(&mut self, agent: AgentID, turn: TurnID) {
        let state = self.state.get_mut(&turn.parent).unwrap();
        state.waiting.remove(&Request { agent, turn });
        if self.break_turn_conflict_cycles {
            if let AgentID::Car(car) = agent {
                retain_btreeset(&mut self.blocked_by, |(c1, c2)| *c1 != car && *c2 != car);
            }
        }
    }

    pub fn space_freed(
        &mut self,
        now: Time,
        i: IntersectionID,
        scheduler: &mut Scheduler,
        map: &Map,
    ) {
        self.wakeup_waiting(now, i, scheduler, map);
    }

    // Vanished at border, stopped biking, etc -- a vehicle disappeared, and didn't have one last
    // turn.
    pub fn vehicle_gone(&mut self, car: CarID) {
        retain_btreeset(&mut self.blocked_by, |(c1, c2)| *c1 != car && *c2 != car);
    }

    fn wakeup_waiting(&self, now: Time, i: IntersectionID, scheduler: &mut Scheduler, map: &Map) {
        /*if i == IntersectionID(64) {
            println!("at {}: wakeup_waiting -----------------", now);
        }*/
        let mut all: Vec<(Request, Time)> = self.state[&i]
            .waiting
            .iter()
            .map(|(r, t)| (r.clone(), *t))
            .collect();
        // Sort by waiting time, so things like stop signs actually are first-come, first-served.
        all.sort_by_key(|(_, t)| *t);

        // Wake up Priority turns before Yield turns. Don't wake up Banned turns at all. This makes
        // sure priority vehicles should get the head-start, without blocking yield vehicles
        // unnecessarily.
        let mut protected = Vec::new();
        let mut yielding = Vec::new();

        if self.use_freeform_policy_everywhere {
            for (req, _) in all {
                protected.push(req);
            }
        } else if let Some(ref signal) = map.maybe_get_traffic_signal(i) {
<<<<<<< HEAD
            let phase = &signal.phases[self.traffic_signal_state[&i].current_phase];
=======
            let stage = &signal.stages[self.state[&i].current_stage];
>>>>>>> f58b60d7
            for (req, _) in all {
                match stage.get_priority_of_turn(req.turn, signal) {
                    TurnPriority::Protected => {
                        protected.push(req);
                    }
                    TurnPriority::Yield => {
                        yielding.push(req);
                    }
                    // No need to wake up
                    TurnPriority::Banned => {}
                }
            }
        } else if let Some(ref sign) = map.maybe_get_stop_sign(i) {
            for (req, _) in all {
                // Banned is impossible
                if sign.get_priority(req.turn, map) == TurnPriority::Protected {
                    protected.push(req);
                } else {
                    yielding.push(req);
                }
            }
        } else {
            assert!(map.get_i(i).is_border());
        };

        for req in protected {
            // Use update because multiple agents could finish a turn at the same time, before the
            // waiting one has a chance to try again.
            scheduler.update(now, Command::update_agent(req.agent));
        }
        // Make sure the protected group gets first dibs. The scheduler arbitrarily (but
        // deterministically) orders commands with the same time.
        for req in yielding {
            scheduler.update(
                now + Duration::seconds(0.1),
                Command::update_agent(req.agent),
            );
        }
    }

    // This is only triggered for traffic signals.
    pub fn update_intersection(
        &mut self,
        now: Time,
        id: IntersectionID,
        map: &Map,
        scheduler: &mut Scheduler,
    ) {
        let signal = map.get_traffic_signal(id);

<<<<<<< HEAD
        let signal_state = self.traffic_signal_state.get_mut(&id).unwrap();

        update_traffic_signal(now, id, signal_state, signal, scheduler);

=======
        // Switch to a new stage?
        assert_eq!(now, state.stage_ends_at);
        let old_stage = &signal.stages[state.current_stage];
        match old_stage.phase_type {
            PhaseType::Fixed(_) => {
                state.current_stage += 1;
            }
            PhaseType::Adaptive(_) => {
                // TODO Make a better policy here. For now, if there's _anyone_ waiting to start a
                // protected turn, repeat this stage for the full duration. Note that "waiting" is
                // only defined as "at the end of the lane, ready to start the turn." If a
                // vehicle/ped is a second away from the intersection, this won't detect that. We
                // could pass in all of the Queues here and use that to count all incoming agents,
                // even ones a little farther away.
                if state.waiting.keys().all(|req| {
                    old_stage.get_priority_of_turn(req.turn, signal) != TurnPriority::Protected
                }) {
                    state.current_stage += 1;
                    self.events.push(Event::Alert(
                        AlertLocation::Intersection(id),
                        "Repeating an adaptive stage".to_string(),
                    ));
                }
            }
        }
        if state.current_stage == signal.stages.len() {
            state.current_stage = 0;
        }

        state.stage_ends_at = now
            + signal.stages[state.current_stage]
                .phase_type
                .simple_duration();
        scheduler.push(state.stage_ends_at, Command::UpdateIntersection(id));
>>>>>>> f58b60d7
        self.wakeup_waiting(now, id, scheduler, map);
    }

    // For cars: The head car calls this when they're at the end of the lane WaitingToAdvance. If
    // this returns true, then the head car MUST actually start this turn.
    // For peds: Likewise -- only called when the ped is at the start of the turn. They must
    // actually do the turn if this returns true.
    //
    // If this returns false, the agent should NOT retry. IntersectionSimState will schedule a
    // retry event at some point.
    pub fn maybe_start_turn(
        &mut self,
        agent: AgentID,
        turn: TurnID,
        speed: Speed,
        now: Time,
        map: &Map,
        scheduler: &mut Scheduler,
        maybe_cars_and_queues: Option<(
            &Car,
            &BTreeMap<CarID, Car>,
            &mut BTreeMap<Traversable, Queue>,
        )>,
    ) -> bool {
        let req = Request { agent, turn };

        if let Some(traffic_signal_state) = self.traffic_signal_state.get_mut(&turn.parent) {
            let signal = map.get_traffic_signal(turn.parent);
            actuate_traffic_signal(
                now,
                traffic_signal_state,
                signal,
                map.maybe_get_t(turn).unwrap(),
                scheduler,
            );
        }

        self.state
            .get_mut(&turn.parent)
            .unwrap()
            .waiting
            .entry(req.clone())
            .or_insert(now);

        let shared_sidewalk_corner =
            map.get_t(req.turn).turn_type == TurnType::SharedSidewalkCorner;

        let readonly_pair = maybe_cars_and_queues.as_ref().map(|(_, c, q)| (*c, &**q));
        let allowed = if shared_sidewalk_corner {
            // SharedSidewalkCorner doesn't conflict with anything -- fastpath!
            true
        } else if !self.handle_accepted_conflicts(&req, map, readonly_pair) {
            // It's never OK to perform a conflicting turn
            false
        } else if maybe_cars_and_queues
            .as_ref()
            .map(|(car, _, _)| {
                self.handle_uber_turns && car.router.get_path().currently_inside_ut().is_some()
            })
            .unwrap_or(false)
        {
            // If we started an uber-turn, then finish it! But alert if we're running a red light.
            if let Some(ref signal) = map.maybe_get_traffic_signal(turn.parent) {
                // Don't pass in the scheduler, aka, don't pause before yielding.
                if !self.traffic_signal_policy(&req, map, signal, speed, now, None) && false {
                    self.events.push(Event::Alert(
                        AlertLocation::Intersection(req.turn.parent),
                        format!("Running a red light inside an uber-turn: {:?}", req),
                    ));
                }
            }

            true
        } else if self.use_freeform_policy_everywhere {
            // If we made it this far, we don't conflict with an accepted turn
            true
        } else if let Some(ref signal) = map.maybe_get_traffic_signal(turn.parent) {
            self.traffic_signal_policy(&req, map, signal, speed, now, Some(scheduler))
        } else if let Some(ref sign) = map.maybe_get_stop_sign(turn.parent) {
            self.stop_sign_policy(&req, map, sign, now, scheduler)
        } else {
            unreachable!()
        };
        if !allowed {
            return false;
        }

        // Lock the entire uber-turn.
        if self.handle_uber_turns {
            if let Some(ut) = maybe_cars_and_queues
                .as_ref()
                .and_then(|(car, _, _)| car.router.get_path().about_to_start_ut())
            {
                // If there's a problem up ahead, don't start.
                for t in &ut.path {
                    let req = Request { agent, turn: *t };
                    if !self.handle_accepted_conflicts(&req, map, readonly_pair) {
                        return false;
                    }
                }
                // If the way is clear, make sure it stays that way.
                for t in &ut.path {
                    self.state
                        .get_mut(&t.parent)
                        .unwrap()
                        .reserved
                        .insert(Request { agent, turn: *t });
                }
            }
        }

        // Don't block the box.
        if let Some((car, _, queues)) = maybe_cars_and_queues {
            assert_eq!(agent, AgentID::Car(car.vehicle.id));
            let inside_ut = self.handle_uber_turns
                && (car.router.get_path().currently_inside_ut().is_some()
                    || car.router.get_path().about_to_start_ut().is_some());
            let queue = queues.get_mut(&Traversable::Lane(turn.dst)).unwrap();
            if !queue.try_to_reserve_entry(
                car,
                !self.dont_block_the_box
                    || allow_block_the_box(map.get_i(turn.parent).orig_id.0)
                    || inside_ut,
            ) {
                if self.break_turn_conflict_cycles {
                    // TODO Should we run the detector here?
                    if let Some(c) = queue.laggy_head {
                        self.blocked_by.insert((car.vehicle.id, c));
                    } else if let Some(c) = queue.cars.get(0) {
                        self.blocked_by.insert((car.vehicle.id, *c));
                    } else {
                        // Nobody's in the target lane, but there's somebody already in the
                        // intersection headed there, taking up all of the space.
                        // I guess we shouldn't count reservations for uber-turns here, because
                        // we're not going to do block-the-box resolution in the interior at
                        // all?
                        self.blocked_by.insert((
                            car.vehicle.id,
                            self.state[&turn.parent]
                                .accepted
                                .iter()
                                .find(|r| r.turn.dst == turn.dst)
                                .unwrap()
                                .agent
                                .as_car(),
                        ));
                    }
                }

                return false;
            }
        }

        // TODO For now, we're only interested in signals, and there's too much raw data to store
        // for stop signs too.
        let state = self.state.get_mut(&turn.parent).unwrap();
        let delay = now - state.waiting.remove(&req).unwrap();
        // SharedSidewalkCorner are always no-conflict, immediate turns; they're not interesting.
        if !shared_sidewalk_corner {
            if let Some(ts) = map.maybe_get_traffic_signal(state.id) {
                self.events.push(Event::IntersectionDelayMeasured(
                    ts.compressed_id(turn),
                    delay,
                    agent,
                ));
            }
        }
        state.accepted.insert(req);
        if self.break_turn_conflict_cycles {
            if let AgentID::Car(car) = agent {
                retain_btreeset(&mut self.blocked_by, |(c, _)| *c != car);
            }
        }

        true
    }

    pub fn debug(&self, id: IntersectionID, map: &Map) {
        println!("{}", abstutil::to_json(&self.state[&id]));
        if let Some(ref sign) = map.maybe_get_stop_sign(id) {
            println!("{}", abstutil::to_json(sign));
        } else if let Some(ref signal) = map.maybe_get_traffic_signal(id) {
            println!("{}", abstutil::to_json(signal));
        } else {
            println!("Border");
        }
    }

    pub fn get_accepted_agents(&self, id: IntersectionID) -> HashSet<AgentID> {
        self.state[&id]
            .accepted
            .iter()
            .map(|req| req.agent)
            .collect()
    }

    pub fn get_blocked_by(&self, a: AgentID) -> HashSet<AgentID> {
        let mut blocked_by = HashSet::new();
        if let AgentID::Car(c) = a {
            for (c1, c2) in &self.blocked_by {
                if *c1 == c {
                    blocked_by.insert(AgentID::Car(*c2));
                }
            }
        }
        blocked_by
    }

    pub fn collect_events(&mut self) -> Vec<Event> {
        std::mem::replace(&mut self.events, Vec::new())
    }

    /// returns intersections with travelers waiting for at least `threshold` since `now`, ordered
    /// so the longest delayed intersection is first.
    pub fn delayed_intersections(
        &self,
        now: Time,
        threshold: Duration,
    ) -> Vec<(IntersectionID, Time)> {
        let mut candidates = Vec::new();
        for state in self.state.values() {
            if let Some(earliest) = state.waiting.values().min() {
                if now - *earliest >= threshold {
                    candidates.push((state.id, *earliest));
                }
            }
        }
        candidates.sort_by_key(|(_, t)| *t);
        candidates
    }

    // Weird way to measure this, but it works.
    pub fn worst_delay(
        &self,
        now: Time,
        map: &Map,
    ) -> (
        BTreeMap<RoadID, Duration>,
        BTreeMap<IntersectionID, Duration>,
    ) {
        let mut per_road = BTreeMap::new();
        let mut per_intersection = BTreeMap::new();
        for (i, state) in &self.state {
            for (req, t) in &state.waiting {
                {
                    let r = map.get_l(req.turn.src).parent;
                    let worst = per_road
                        .get(&r)
                        .cloned()
                        .unwrap_or(Duration::ZERO)
                        .max(now - *t);
                    per_road.insert(r, worst);
                }
                {
                    let worst = per_intersection
                        .get(i)
                        .cloned()
                        .unwrap_or(Duration::ZERO)
                        .max(now - *t);
                    per_intersection.insert(*i, worst);
                }
            }
        }
        (per_road, per_intersection)
    }

    pub fn current_stage_and_remaining_time(
        &self,
        now: Time,
        i: IntersectionID,
<<<<<<< HEAD
    ) -> (usize, Duration, &dyn YellowChecker) {
        let signal_state = &self.traffic_signal_state[&i];
        if now > signal_state.phase_ends_at {
            panic!(
                "At {}, but {} should have advanced its phase at {}",
                now, i, signal_state.phase_ends_at
            );
        }
        (
            signal_state.current_phase,
            signal_state.phase_ends_at - now,
            signal_state,
        )
=======
    ) -> (usize, Duration) {
        let state = &self.state[&i];
        if now > state.stage_ends_at {
            panic!(
                "At {}, but {} should have advanced its stage at {}",
                now, i, state.stage_ends_at
            );
        }
        (state.current_stage, state.stage_ends_at - now)
>>>>>>> f58b60d7
    }

    pub fn handle_live_edited_traffic_signals(&mut self, map: &Map) {
        for state in self.traffic_signal_state.values_mut() {
            if let Some(ts) = map.maybe_get_traffic_signal(state.id) {
                if state.current_stage >= ts.stages.len() {
                    // Just jump back to the first one. Shrug.
                    state.current_stage = 0;
                    println!(
                        "WARNING: Traffic signal {} was live-edited in the middle of a stage, so \
                         jumping back to the first stage",
                        state.id
                    );
                }
            }
        }
    }
}

impl IntersectionSimState {
    fn stop_sign_policy(
        &mut self,
        req: &Request,
        map: &Map,
        sign: &ControlStopSign,
        now: Time,
        scheduler: &mut Scheduler,
    ) -> bool {
        let our_priority = sign.get_priority(req.turn, map);
        assert!(our_priority != TurnPriority::Banned);
        let our_time = self.state[&req.turn.parent].waiting[req];

        if our_priority == TurnPriority::Yield && now < our_time + WAIT_AT_STOP_SIGN {
            // Since we have "ownership" of scheduling for req.agent, don't need to use
            // scheduler.update.
            scheduler.push(
                our_time + WAIT_AT_STOP_SIGN,
                Command::update_agent(req.agent),
            );
            return false;
        }

        // Once upon a time, we'd make sure that this request doesn't conflict with another in
        // self.waiting:
        // 1) Higher-ranking turns get to go first.
        // 2) Equal-ranking turns that started waiting before us get to go first.
        // But the exceptions started stacking -- if the other agent is blocked or the turns don't
        // even conflict, then allow it. Except determining if the other agent is blocked or not is
        // tough and kind of recursive.
        //
        // So instead, don't do any of that! The WAIT_AT_STOP_SIGN scheduling above and the fact
        // that events are processed in time order mean that case #2 is magically handled anyway.
        // If a case #1 could've started by now, then they would have. Since they didn't, they must
        // be blocked.

        // TODO Make sure we can optimistically finish this turn before an approaching
        // higher-priority vehicle wants to begin.

        true
    }

    fn traffic_signal_policy(
        &mut self,
        req: &Request,
        map: &Map,
        signal: &ControlTrafficSignal,
        speed: Speed,
        now: Time,
        scheduler: Option<&mut Scheduler>,
    ) -> bool {
        let turn = map.get_t(req.turn);

        let state = &self.state[&req.turn.parent];
<<<<<<< HEAD
        let signal_state = &self.traffic_signal_state[&req.turn.parent];
        let phase = &signal.phases[signal_state.current_phase];
        let full_phase_duration = phase.phase_type.simple_duration();
        let remaining_phase_time = signal_state.phase_ends_at - now;
=======
        let stage = &signal.stages[state.current_stage];
        let full_stage_duration = stage.phase_type.simple_duration();
        let remaining_stage_time = state.stage_ends_at - now;
>>>>>>> f58b60d7
        let our_time = state.waiting[req];

        // Can't go at all this stage.
        let our_priority = stage.get_priority_of_turn(req.turn, signal);
        if our_priority == TurnPriority::Banned {
            return false;
        }

        if our_priority == TurnPriority::Yield
            && now < our_time + WAIT_BEFORE_YIELD_AT_TRAFFIC_SIGNAL
        {
            // Since we have "ownership" of scheduling for req.agent, don't need to use
            // scheduler.update.
            if let Some(s) = scheduler {
                s.push(
                    our_time + WAIT_BEFORE_YIELD_AT_TRAFFIC_SIGNAL,
                    Command::update_agent(req.agent),
                );
            }
            return false;
        }

        // Previously: A yield loses to a conflicting Priority turn.
        // But similar to the description in stop_sign_policy, this caused unnecessary gridlock.
        // Priority vehicles getting scheduled first just requires a little tweak in
        // update_intersection.

        // TODO Make sure we can optimistically finish this turn before an approaching
        // higher-priority vehicle wants to begin.

        // Optimistically if nobody else is in the way, this is how long it'll take to finish the
        // turn. Don't start the turn if we won't finish by the time the light changes. If we get
        // it wrong, that's fine -- block the box a bit.
        let time_to_cross = turn.geom.length() / speed;
        if time_to_cross > remaining_stage_time {
            // Actually, we might have bigger problems...
            if time_to_cross > full_stage_duration {
                self.events.push(Event::Alert(
                    AlertLocation::Intersection(req.turn.parent),
                    format!(
                        "{:?} is impossible to fit into stage duration of {}",
                        req, full_stage_duration
                    ),
                ));
            } else {
                return false;
            }
        }

        true
    }

    // If true, the request can go.
    fn handle_accepted_conflicts(
        &mut self,
        req: &Request,
        map: &Map,
        maybe_cars_and_queues: Option<(&BTreeMap<CarID, Car>, &BTreeMap<Traversable, Queue>)>,
    ) -> bool {
        let turn = map.get_t(req.turn);
        let mut cycle_detected = false;
        let mut ok = true;
        for other in &self.state[&req.turn.parent].accepted {
            // Never short-circuit; always record all of the dependencies; it might help someone
            // else unstick things.
            if map.get_t(other.turn).conflicts_with(turn) {
                if self.break_turn_conflict_cycles {
                    if let AgentID::Car(c) = req.agent {
                        if let AgentID::Car(c2) = other.agent {
                            self.blocked_by.insert((c, c2));
                        }
                        if !cycle_detected {
                            if let Some(cycle) =
                                self.detect_conflict_cycle(c, maybe_cars_and_queues.unwrap())
                            {
                                // Allow the conflicting turn!
                                self.events.push(Event::Alert(
                                    AlertLocation::Intersection(req.turn.parent),
                                    format!("Turn conflict cycle involving {:?}", cycle),
                                ));
                                cycle_detected = true;
                            }
                        }
                    }
                }

                if !cycle_detected {
                    ok = false;
                }

                // It's never safe for two vehicles to go for the same lane.
                if turn.id.dst == other.turn.dst {
                    return false;
                }
            }
        }
        if !ok {
            return false;
        }
        for other in &self.state[&req.turn.parent].reserved {
            if map.get_t(other.turn).conflicts_with(turn) {
                return false;
            }
        }
        true
    }

    fn detect_conflict_cycle(
        &self,
        car: CarID,
        pair: (&BTreeMap<CarID, Car>, &BTreeMap<Traversable, Queue>),
    ) -> Option<HashSet<CarID>> {
        let (cars, queues) = pair;

        let mut queue = vec![car];
        let mut seen = HashSet::new();
        while !queue.is_empty() {
            let current = queue.pop().unwrap();
            // Might not actually be a cycle. Insist on seeing the original req.agent
            // again.
            if !seen.is_empty() && current == car {
                return Some(seen);
            }
            if !seen.contains(&current) {
                seen.insert(current);

                for (c1, c2) in &self.blocked_by {
                    if *c1 == current {
                        queue.push(*c2);
                    }
                }

                // If this car isn't the head of its queue, add that dependency. (Except for
                // the original car, which we already know is the head of its queue)
                // TODO Maybe store this in blocked_by?
                if current != car {
                    let q = &queues[&cars[&current].router.head()];
                    let head = if let Some(c) = q.laggy_head {
                        c
                    } else {
                        *q.cars.get(0).unwrap()
                    };
                    if current != head {
                        queue.push(head);
                    }
                }
            }
        }
        None
    }
}

// TODO Sometimes a traffic signal is surrounded by tiny lanes with almost no capacity. Workaround
// for now.
fn allow_block_the_box(osm_node_id: i64) -> bool {
    // 23rd and Madison, Madison and John, Boren and 12th, Boren and Yesler
    osm_node_id == 53211694
        || osm_node_id == 53211693
        || osm_node_id == 53214134
        || osm_node_id == 53214133
        || osm_node_id == 53165712
        || osm_node_id == 281487826
        || osm_node_id == 53209840
        || osm_node_id == 4249361353
}<|MERGE_RESOLUTION|>--- conflicted
+++ resolved
@@ -44,13 +44,6 @@
     // complete the entire sequence. This is especially necessary since groups of traffic signals
     // are not yet configured as one.
     reserved: BTreeSet<Request>,
-<<<<<<< HEAD
-=======
-
-    // Only relevant for traffic signals
-    current_stage: usize,
-    stage_ends_at: Time,
->>>>>>> f58b60d7
 }
 
 #[derive(PartialEq, Eq, PartialOrd, Ord, Serialize, Deserialize, Clone, Debug)]
@@ -84,41 +77,15 @@
                 accepted: BTreeSet::new(),
                 waiting: BTreeMap::new(),
                 reserved: BTreeSet::new(),
-<<<<<<< HEAD
-=======
-                current_stage: 0,
-                stage_ends_at: Time::START_OF_DAY,
->>>>>>> f58b60d7
             };
 
             if i.is_traffic_signal() && !use_freeform_policy_everywhere {
                 let signal = map.get_traffic_signal(i.id);
-<<<<<<< HEAD
                 let traffic_signal_state = TrafficSignalState::new(signal);
 
                 scheduler.push_now(Command::UpdateIntersection(i.id, None, None));
 
                 sim.traffic_signal_state.insert(i.id, traffic_signal_state);
-=======
-                // What stage are we starting with?
-                let mut offset = signal.offset;
-                loop {
-                    let dt = signal.stages[state.current_stage]
-                        .phase_type
-                        .simple_duration();
-                    if offset >= dt {
-                        offset -= dt;
-                        state.current_stage += 1;
-                        if state.current_stage == signal.stages.len() {
-                            state.current_stage = 0;
-                        }
-                    } else {
-                        state.stage_ends_at = Time::START_OF_DAY + dt - offset;
-                        break;
-                    }
-                }
-                scheduler.push(state.stage_ends_at, Command::UpdateIntersection(i.id));
->>>>>>> f58b60d7
             }
             sim.state.insert(i.id, state);
         }
@@ -205,11 +172,7 @@
                 protected.push(req);
             }
         } else if let Some(ref signal) = map.maybe_get_traffic_signal(i) {
-<<<<<<< HEAD
-            let phase = &signal.phases[self.traffic_signal_state[&i].current_phase];
-=======
-            let stage = &signal.stages[self.state[&i].current_stage];
->>>>>>> f58b60d7
+            let stage = &signal.stages[self.traffic_signal_state[&i].current_stage];
             for (req, _) in all {
                 match stage.get_priority_of_turn(req.turn, signal) {
                     TurnPriority::Protected => {
@@ -260,47 +223,10 @@
     ) {
         let signal = map.get_traffic_signal(id);
 
-<<<<<<< HEAD
         let signal_state = self.traffic_signal_state.get_mut(&id).unwrap();
 
         update_traffic_signal(now, id, signal_state, signal, scheduler);
 
-=======
-        // Switch to a new stage?
-        assert_eq!(now, state.stage_ends_at);
-        let old_stage = &signal.stages[state.current_stage];
-        match old_stage.phase_type {
-            PhaseType::Fixed(_) => {
-                state.current_stage += 1;
-            }
-            PhaseType::Adaptive(_) => {
-                // TODO Make a better policy here. For now, if there's _anyone_ waiting to start a
-                // protected turn, repeat this stage for the full duration. Note that "waiting" is
-                // only defined as "at the end of the lane, ready to start the turn." If a
-                // vehicle/ped is a second away from the intersection, this won't detect that. We
-                // could pass in all of the Queues here and use that to count all incoming agents,
-                // even ones a little farther away.
-                if state.waiting.keys().all(|req| {
-                    old_stage.get_priority_of_turn(req.turn, signal) != TurnPriority::Protected
-                }) {
-                    state.current_stage += 1;
-                    self.events.push(Event::Alert(
-                        AlertLocation::Intersection(id),
-                        "Repeating an adaptive stage".to_string(),
-                    ));
-                }
-            }
-        }
-        if state.current_stage == signal.stages.len() {
-            state.current_stage = 0;
-        }
-
-        state.stage_ends_at = now
-            + signal.stages[state.current_stage]
-                .phase_type
-                .simple_duration();
-        scheduler.push(state.stage_ends_at, Command::UpdateIntersection(id));
->>>>>>> f58b60d7
         self.wakeup_waiting(now, id, scheduler, map);
     }
 
@@ -571,31 +497,19 @@
         &self,
         now: Time,
         i: IntersectionID,
-<<<<<<< HEAD
     ) -> (usize, Duration, &dyn YellowChecker) {
         let signal_state = &self.traffic_signal_state[&i];
-        if now > signal_state.phase_ends_at {
+        if now > signal_state.stage_ends_at {
             panic!(
-                "At {}, but {} should have advanced its phase at {}",
-                now, i, signal_state.phase_ends_at
+                "At {}, but {} should have advanced its stage at {}",
+                now, i, signal_state.stage_ends_at
             );
         }
         (
-            signal_state.current_phase,
-            signal_state.phase_ends_at - now,
+            signal_state.current_stage,
+            signal_state.stage_ends_at - now,
             signal_state,
         )
-=======
-    ) -> (usize, Duration) {
-        let state = &self.state[&i];
-        if now > state.stage_ends_at {
-            panic!(
-                "At {}, but {} should have advanced its stage at {}",
-                now, i, state.stage_ends_at
-            );
-        }
-        (state.current_stage, state.stage_ends_at - now)
->>>>>>> f58b60d7
     }
 
     pub fn handle_live_edited_traffic_signals(&mut self, map: &Map) {
@@ -669,16 +583,10 @@
         let turn = map.get_t(req.turn);
 
         let state = &self.state[&req.turn.parent];
-<<<<<<< HEAD
         let signal_state = &self.traffic_signal_state[&req.turn.parent];
-        let phase = &signal.phases[signal_state.current_phase];
-        let full_phase_duration = phase.phase_type.simple_duration();
-        let remaining_phase_time = signal_state.phase_ends_at - now;
-=======
-        let stage = &signal.stages[state.current_stage];
+        let stage = &signal.stages[signal_state.current_stage];
         let full_stage_duration = stage.phase_type.simple_duration();
-        let remaining_stage_time = state.stage_ends_at - now;
->>>>>>> f58b60d7
+        let remaining_stage_time = signal_state.stage_ends_at - now;
         let our_time = state.waiting[req];
 
         // Can't go at all this stage.
