use crate::{Analytics, PersonID};
use geom::{Duration, Time};
use map_model::BuildingID;
use rand::Rng;
use rand_xorshift::XorShiftRng;
use std::collections::{BTreeMap, BTreeSet};

pub struct PandemicModel {
    // TODO For the moment let's develop everything with the SEIR model and refactor
    pub sane: BTreeSet<PersonID>,
    pub exposed: BTreeSet<PersonID>,
    pub infected: BTreeSet<PersonID>,
    pub recovered: BTreeSet<PersonID>,
    // Since when has a person been inside a building?
    // TODO This is an awkward data structure; abstutil::MultiMap is also bad, because key removal
    // would require knowing the time. Want something closer to
    // https://guava.dev/releases/19.0/api/docs/com/google/common/collect/Table.html.
    bldg_occupants: BTreeMap<BuildingID, Vec<(PersonID, Time)>>,
}

impl PandemicModel {
    fn new() -> Self {
        PandemicModel {
            sane: BTreeSet::new(),
            exposed: BTreeSet::new(),
            infected: BTreeSet::new(),
            recovered: BTreeSet::new(),
            bldg_occupants: BTreeMap::new(),
        }
    }

    // I think this general pattern makes the most sense. Unless we want to treat the pandemic
    // model as a first-class part of the main traffic simulation, we don't really need to put the
    // state in the rest of the sim crate. When the UI wants to do some reporting, we just read
    // events and figure out the state of the pandemic model at some time.
    //
    // This recomputes everything every time the UI asks for it. That's fine for the scale of
    // simulations now; everything else in Analytics works the same way. The faster streaming
    // version is very straightforward -- cache this output and only process new events.
    pub fn calculate(analytics: &Analytics, now: Time, rng: &mut XorShiftRng) -> PandemicModel {
        let mut state = PandemicModel::new();

        // Track people's movements through buildings
        for (time, person, bldg, left) in &analytics.building_transitions {
            if *time > now {
                break;
            }
            if *left { // person left building let's (let's see its contacts)
                // TODO Messy to mutate state inside a retain closure
                let mut inside_since: Option<Time> = None;
                state
                    .bldg_occupants
                    .entry(*bldg)
                    .or_insert_with(Vec::new)
                    .retain(|(p, t)| {
                        if *p == *person {
                            inside_since = Some(*t);
                            false
                        } else {
                            true
                        }
                    });
                // TODO A person left a building, but they weren't inside of it? Bug -- few
                // possible causes...
                if inside_since.is_none() {
                    continue;
                }
                let inside_since = inside_since.unwrap();

                // Was this person leaving infected while they were inside?
<<<<<<< HEAD
                if state.sane.contains(person) {
                    //let time_in_bldg = time - inside_since.unwrap();
=======
                if !state.infected.contains(person) {
>>>>>>> 7be5b3f3
                    let mut longest_overlap_with_infected = Duration::ZERO;
                    for (p, t) in &state.bldg_occupants[bldg] {
                        if !state.infected.contains(p) {
                            continue;
                        }
                        // How much time was p inside the building with person?
                        let dt = *time - (*t).max(inside_since);
                        longest_overlap_with_infected = longest_overlap_with_infected.max(dt);
                    }
                    if longest_overlap_with_infected > Duration::hours(1) && rng.gen_bool(0.1) {
                        state.infected.insert(*person);
                    }
                }
            } else {
                state
                    .bldg_occupants
                    .entry(*bldg)
                    .or_insert_with(Vec::new)
                    .push((*person, *time));

                // Bit of a hack to seed initial state per person here, but eh
                if *time == Time::START_OF_DAY {
                    if rng.gen_bool(0.1) {
                        state.infected.insert(*person);
                    }
                }
            }
        }

        state
    }
}<|MERGE_RESOLUTION|>--- conflicted
+++ resolved
@@ -68,12 +68,8 @@
                 let inside_since = inside_since.unwrap();
 
                 // Was this person leaving infected while they were inside?
-<<<<<<< HEAD
                 if state.sane.contains(person) {
                     //let time_in_bldg = time - inside_since.unwrap();
-=======
-                if !state.infected.contains(person) {
->>>>>>> 7be5b3f3
                     let mut longest_overlap_with_infected = Duration::ZERO;
                     for (p, t) in &state.bldg_occupants[bldg] {
                         if !state.infected.contains(p) {
