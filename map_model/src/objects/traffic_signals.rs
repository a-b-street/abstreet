--- conflicted
+++ resolved
@@ -1,13 +1,8 @@
 use crate::make::traffic_signals::{brute_force, get_possible_policies};
 use crate::raw::OriginalRoad;
 use crate::{
-<<<<<<< HEAD
-    osm, CompressedTurnGroupID, DirectedRoadID, Direction, IntersectionID, Map, TurnGroup,
-    TurnGroupID, TurnID, TurnPriority, TurnType, YELLOW_DURATION,
-=======
     osm, CompressedMovementID, DirectedRoadID, Direction, IntersectionID, Map, Movement,
-    MovementID, TurnID, TurnPriority, TurnType,
->>>>>>> 74aca40c
+    MovementID, TurnID, TurnPriority, TurnType, YELLOW_DURATION,
 };
 use abstutil::{deserialize_btreemap, retain_btreeset, serialize_btreemap, Timer};
 use geom::Duration;
@@ -32,13 +27,8 @@
 
 #[derive(Clone, Debug, Serialize, Deserialize, PartialEq)]
 pub struct Stage {
-<<<<<<< HEAD
-    protected_groups: BTreeSet<TurnGroupID>,
-    yield_groups: BTreeSet<TurnGroupID>,
-=======
-    pub protected_movements: BTreeSet<MovementID>,
-    pub yield_movements: BTreeSet<MovementID>,
->>>>>>> 74aca40c
+    protected_movements: BTreeSet<MovementID>,
+    yield_movements: BTreeSet<MovementID>,
     // TODO Not renaming this, because this is going to change radically in
     // https://github.com/dabreegster/abstreet/pull/298 anyway
     pub phase_type: PhaseType,
@@ -50,67 +40,67 @@
 }
 
 impl Stage {
-    pub fn protected_groups_iter(&self) -> impl Iterator<Item = &TurnGroupID> {
-        self.protected_groups.iter()
-    }
-
-    pub fn yield_groups_iter(&self) -> impl Iterator<Item = &TurnGroupID> {
-        self.yield_groups.iter()
-    }
-
-    pub fn protected_groups_contains(&self, item: &TurnGroupID) -> bool {
-        self.protected_groups.contains(item)
-    }
-
-    pub fn yield_groups_contains(&self, item: &TurnGroupID) -> bool {
-        self.yield_groups.contains(item)
-    }
-
-    // Inserting a turn group in this way only makes sense
+    pub fn protected_movements_iter(&self) -> impl Iterator<Item = &MovementID> {
+        self.protected_movements.iter()
+    }
+
+    pub fn yield_movements_iter(&self) -> impl Iterator<Item = &MovementID> {
+        self.yield_movements.iter()
+    }
+
+    pub fn protected_movements_contains(&self, item: &MovementID) -> bool {
+        self.protected_movements.contains(item)
+    }
+
+    pub fn yield_movements_contains(&self, item: &MovementID) -> bool {
+        self.yield_movements.contains(item)
+    }
+
+    // Inserting a movement in this way only makes sense
     // for normal Stages, not SuperStages. For a SuperStage we need
     // to know which phase to insert into. However, for simple applications
-    // like drawing all turn groups in a stage, where control behavior
+    // like drawing all movements in a stage, where control behavior
     // isn't relevant, we can still get away with inserting in this way.
-    pub fn insert_protected_group(&mut self, tg: TurnGroupID) {
-        self.protected_groups.insert(tg);
-    }
-
-    pub fn insert_yield_group(&mut self, tg: TurnGroupID){
-        self.yield_groups.insert(tg);
-    }
-
-    pub fn remove_protected_group(&mut self, tg: &TurnGroupID) {
-        self.protected_groups.remove(tg);
-    }
-
-    pub fn remove_yield_group(&mut self, tg: &TurnGroupID) {
-        self.yield_groups.remove(tg);
-    }
-
-    pub fn num_protected_groups(&self) -> usize {
-        self.protected_groups.len()
-    }
-
-    pub fn num_yield_groups(&self) -> usize {
-        self.yield_groups.len()
-    }
-
-    pub fn no_protected_groups(&self) -> bool {
-        self.num_protected_groups() == 0
-    }
-
-    pub fn no_yield_groups(&self) -> bool {
-        self.num_yield_groups() == 0
+    pub fn insert_protected_movement(&mut self, tg: MovementID) {
+        self.protected_movements.insert(tg);
+    }
+
+    pub fn insert_yield_movement(&mut self, tg: MovementID){
+        self.yield_movements.insert(tg);
+    }
+
+    pub fn remove_protected_movement(&mut self, tg: &MovementID) {
+        self.protected_movements.remove(tg);
+    }
+
+    pub fn remove_yield_movement(&mut self, tg: &MovementID) {
+        self.yield_movements.remove(tg);
+    }
+
+    pub fn num_protected_movements(&self) -> usize {
+        self.protected_movements.len()
+    }
+
+    pub fn num_yield_movements(&self) -> usize {
+        self.yield_movements.len()
+    }
+
+    pub fn no_protected_movements(&self) -> bool {
+        self.num_protected_movements() == 0
+    }
+
+    pub fn no_yield_movements(&self) -> bool {
+        self.num_yield_movements() == 0
     }
 
     pub fn is_subset(&self, other: &Stage) -> bool {
-        self.protected_groups.is_subset(&other.protected_groups) &&
-        self.yield_groups.is_subset(&other.yield_groups)
-    }
-
-    pub fn remove_non_crosswalks(&mut self, turn_groups_map: &BTreeMap<TurnGroupID, TurnGroup>) {
-        retain_btreeset(&mut self.protected_groups, |g| {
-            turn_groups_map[g].turn_type != TurnType::Crosswalk
+        self.protected_movements.is_subset(&other.protected_movements) &&
+        self.yield_movements.is_subset(&other.yield_movements)
+    }
+
+    pub fn remove_non_crosswalks(&mut self, movements_map: &BTreeMap<MovementID, Movement>) {
+        retain_btreeset(&mut self.protected_movements, |m| {
+            movements_map[m].turn_type != TurnType::Crosswalk
         });
     }
 }
@@ -172,13 +162,8 @@
         let expected_movements: BTreeSet<MovementID> = self.movements.keys().cloned().collect();
         let mut actual_movements: BTreeSet<MovementID> = BTreeSet::new();
         for stage in &self.stages {
-<<<<<<< HEAD
-            actual_groups.extend(stage.protected_groups_iter());
-            actual_groups.extend(stage.yield_groups_iter());
-=======
-            actual_movements.extend(stage.protected_movements.iter());
-            actual_movements.extend(stage.yield_movements.iter());
->>>>>>> 74aca40c
+            actual_movements.extend(stage.protected_movements_iter());
+            actual_movements.extend(stage.yield_movements_iter());
         }
         if expected_movements != actual_movements {
             return Err(format!(
@@ -196,17 +181,10 @@
         }
 
         for stage in &self.stages {
-<<<<<<< HEAD
-            // Do any of the priority groups in one stage conflict?
-            for g1 in stage.protected_groups_iter().map(|g| &self.turn_groups[g]) {
-                for g2 in stage.protected_groups_iter().map(|g| &self.turn_groups[g]) {
-                    if g1.conflicts_with(g2) {
-=======
             // Do any of the priority movements in one stage conflict?
-            for m1 in stage.protected_movements.iter().map(|m| &self.movements[m]) {
-                for m2 in stage.protected_movements.iter().map(|m| &self.movements[m]) {
+            for m1 in stage.protected_movements_iter().map(|m| &self.movements[m]) {
+                for m2 in stage.protected_movements_iter().map(|m| &self.movements[m]) {
                     if m1.conflicts_with(m2) {
->>>>>>> 74aca40c
                         return Err(format!(
                             "Traffic signal has conflicting protected movements in one \
                              stage:\n{:?}\n\n{:?}",
@@ -217,13 +195,8 @@
             }
 
             // Do any of the crosswalks yield?
-<<<<<<< HEAD
-            for g in stage.yield_groups_iter().map(|g| &self.turn_groups[g]) {
-                assert!(g.turn_type != TurnType::Crosswalk);
-=======
-            for m in stage.yield_movements.iter().map(|m| &self.movements[m]) {
+            for m in stage.yield_movements_iter().map(|m| &self.movements[m]) {
                 assert!(m.turn_type != TurnType::Crosswalk);
->>>>>>> 74aca40c
             }
         }
 
@@ -250,37 +223,19 @@
                 continue;
             }
 
-<<<<<<< HEAD
-            // Crosswalks are only in protected_groups.
-            stage.remove_non_crosswalks(&self.turn_groups);
-=======
             // Crosswalks are only in protected_movements.
-            retain_btreeset(&mut stage.protected_movements, |m| {
-                self.movements[m].turn_type != TurnType::Crosswalk
-            });
->>>>>>> 74aca40c
+            stage.remove_non_crosswalks(&self.movements);
 
             // Blindly try to promote yield movements to protected, now that crosswalks are gone.
             let mut promoted = Vec::new();
-<<<<<<< HEAD
-            for g in stage.yield_groups_iter() {
-                if stage.could_be_protected(*g, &self.turn_groups) {
-                    promoted.push(*g);
-                }
-            }
-            for g in promoted {
-                stage.insert_protected_group(g);
-                stage.remove_yield_group(&g);
-=======
-            for m in &stage.yield_movements {
+            for m in stage.yield_movements_iter() {
                 if stage.could_be_protected(*m, &self.movements) {
-                    stage.protected_movements.insert(*m);
                     promoted.push(*m);
                 }
             }
             for m in promoted {
-                stage.yield_movements.remove(&m);
->>>>>>> 74aca40c
+                stage.insert_protected_movement(m);
+                stage.remove_yield_movement(&m);
             }
         }
         self.stages = replaced;
@@ -302,19 +257,11 @@
     pub fn missing_turns(&self) -> BTreeSet<MovementID> {
         let mut missing: BTreeSet<MovementID> = self.movements.keys().cloned().collect();
         for stage in &self.stages {
-<<<<<<< HEAD
-            for g in stage.protected_groups_iter() {
-                missing.remove(g);
-            }
-            for g in stage.yield_groups_iter() {
-                missing.remove(g);
-=======
-            for m in &stage.protected_movements {
+            for m in stage.protected_movements_iter() {
                 missing.remove(m);
             }
-            for m in &stage.yield_movements {
+            for m in stage.yield_movements_iter() {
                 missing.remove(m);
->>>>>>> 74aca40c
             }
         }
         missing
@@ -357,15 +304,9 @@
         m1: MovementID,
         movements: &BTreeMap<MovementID, Movement>,
     ) -> bool {
-<<<<<<< HEAD
-        let group1 = &turn_groups[&g1];
-        for g2 in self.protected_groups_iter() {
-            if g1 == *g2 || group1.conflicts_with(&turn_groups[g2]) {
-=======
         let movement1 = &movements[&m1];
-        for m2 in &self.protected_movements {
+        for m2 in self.protected_movements_iter() {
             if m1 == *m2 || movement1.conflicts_with(&movements[m2]) {
->>>>>>> 74aca40c
                 return false;
             }
         }
@@ -376,49 +317,33 @@
         self.get_priority_of_movement(parent.turn_to_movement(t))
     }
 
-<<<<<<< HEAD
-    pub fn get_priority_of_group(&self, g: TurnGroupID) -> TurnPriority {
-        if self.protected_groups_contains(&g) {
+    pub fn get_priority_of_movement(&self, m: MovementID) -> TurnPriority {
+        if self.protected_movements_contains(&m) {
             TurnPriority::Protected
-        } else if self.yield_groups_contains(&g) {
-=======
-    pub fn get_priority_of_movement(&self, m: MovementID) -> TurnPriority {
-        if self.protected_movements.contains(&m) {
-            TurnPriority::Protected
-        } else if self.yield_movements.contains(&m) {
->>>>>>> 74aca40c
+        } else if self.yield_movements_contains(&m) {
             TurnPriority::Yield
         } else {
             TurnPriority::Banned
         }
     }
 
-    pub fn edit_movement(&mut self, g: &Movement, pri: TurnPriority) {
-        let mut ids = vec![g.id];
-        if g.turn_type == TurnType::Crosswalk {
+    pub fn edit_movement(&mut self, m: &Movement, pri: TurnPriority) {
+        let mut ids = vec![m.id];
+        if m.turn_type == TurnType::Crosswalk {
             ids.push(MovementID {
-                from: g.id.to,
-                to: g.id.from,
-                parent: g.id.parent,
+                from: m.id.to,
+                to: m.id.from,
+                parent: m.id.parent,
                 crosswalk: true,
             });
         }
         for id in ids {
-<<<<<<< HEAD
-            self.remove_protected_group(&id);
-            self.remove_yield_group(&id);
+            self.remove_protected_movement(&id);
+            self.remove_yield_movement(&id);
             if pri == TurnPriority::Protected {
-                self.insert_protected_group(id);
+                self.insert_protected_movement(id);
             } else if pri == TurnPriority::Yield {
-                self.insert_yield_group(id);
-=======
-            self.protected_movements.remove(&id);
-            self.yield_movements.remove(&id);
-            if pri == TurnPriority::Protected {
-                self.protected_movements.insert(id);
-            } else if pri == TurnPriority::Yield {
-                self.yield_movements.insert(id);
->>>>>>> 74aca40c
+                self.insert_yield_movement(id);
             }
         }
     }
@@ -433,23 +358,12 @@
                 .iter()
                 .map(|s| seattle_traffic_signals::Phase {
                     protected_turns: s
-<<<<<<< HEAD
-                        .protected_groups_iter()
-                        .map(|t| export_turn_group(t, map))
-                        .collect(),
-                    permitted_turns: s
-                        .yield_groups_iter()
-                        .map(|t| export_turn_group(t, map))
-=======
-                        .protected_movements
-                        .iter()
+                        .protected_movements_iter()
                         .map(|t| export_movement(t, map))
                         .collect(),
                     permitted_turns: s
-                        .yield_movements
-                        .iter()
+                        .yield_movements_iter()
                         .map(|t| export_movement(t, map))
->>>>>>> 74aca40c
                         .collect(),
                     phase_type: match s.phase_type {
                         PhaseType::Fixed(d) => {
@@ -517,12 +431,8 @@
             stages,
             control_type: TrafficControlType::Actuated,
             offset: Duration::seconds(raw.offset_seconds as f64),
-<<<<<<< HEAD
             yellow_duration: YELLOW_DURATION,
-            turn_groups: TurnGroup::for_i(id, map).unwrap(),
-=======
             movements: Movement::for_i(id, map).unwrap(),
->>>>>>> 74aca40c
         }
         .validate()
     }
