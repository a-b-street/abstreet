--- conflicted
+++ resolved
@@ -1,12 +1,10 @@
-use std::collections::HashSet;
-
-use abstutil::Timer;
-use geom::Duration;
-
 use crate::{
     ControlTrafficSignal, IntersectionCluster, IntersectionID, Map, Movement, MovementID,
     PhaseType, RoadID, Stage, TurnPriority, TurnType,
 };
+use abstutil::Timer;
+use geom::Duration;
+use std::collections::HashSet;
 
 pub fn get_possible_policies(
     map: &Map,
@@ -63,7 +61,7 @@
         all_walk_all_yield(map, id),
     ));
 
-<<<<<<< HEAD
+    // TODO Automatically fix things like minimum crosswalk time
     // Make sure all possible policies have a minimum crosswalk time enforced
     for (_, signal) in &mut results {
         for stage in &mut signal.stages {
@@ -78,13 +76,8 @@
             }
         }
     }
-    results.retain(|ts| ts.1.validate_stage_timings().is_ok());
-=======
-    // TODO Automatically fix things like minimum crosswalk time
-
     results.retain(|pair| pair.1.validate().is_ok());
-
->>>>>>> 2ddd9a62
+    //results.retain(|ts| ts.1.validate_stage_timings().is_ok());
     results
 }
 
@@ -109,8 +102,9 @@
             .position(|&g| current_stage.could_be_protected(g, &ts.movements));
         match add {
             Some(idx) => {
-                let movement_id = remaining_movements.remove(idx);
-                current_stage.protected_movements.insert(movement_id);
+                current_stage
+                    .protected_movements
+                    .insert(remaining_movements.remove(idx));
             }
             None => {
                 assert!(!current_stage.protected_movements.is_empty());
